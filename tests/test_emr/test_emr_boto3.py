--- conflicted
+++ resolved
@@ -1,4 +1,3 @@
-<<<<<<< HEAD
 # -*- coding: utf-8 -*-
 from __future__ import unicode_literals
 import time
@@ -434,6 +433,47 @@
 
 
 @mock_emr
+def test_run_job_flow_with_custom_ami():
+    client = boto3.client('emr', region_name='us-east-1')
+
+    with assert_raises(ClientError) as ex:
+        # CustomAmiId available in Amazon EMR 5.7.0 and later
+        args = deepcopy(run_job_flow_args)
+        args['CustomAmiId'] = 'MyEmrCustomId'
+        args['ReleaseLabel'] = 'emr-5.6.0'
+        client.run_job_flow(**args)
+    ex.exception.response['Error']['Code'].should.equal('ValidationException')
+    ex.exception.response['Error']['Message'].should.equal('Custom AMI is not allowed')
+
+    with assert_raises(ClientError) as ex:
+        args = deepcopy(run_job_flow_args)
+        args['CustomAmiId'] = 'MyEmrCustomId'
+        args['AmiVersion'] = '3.8.1'
+        client.run_job_flow(**args)
+    ex.exception.response['Error']['Code'].should.equal('ValidationException')
+    ex.exception.response['Error']['Message'].should.equal(
+        'Custom AMI is not supported in this version of EMR')
+
+    with assert_raises(ClientError) as ex:
+        # AMI version and release label exception  raises before CustomAmi exception
+        args = deepcopy(run_job_flow_args)
+        args['CustomAmiId'] = 'MyEmrCustomId'
+        args['ReleaseLabel'] = 'emr-5.6.0'
+        args['AmiVersion'] = '3.8.1'
+        client.run_job_flow(**args)
+    ex.exception.response['Error']['Code'].should.equal('ValidationException')
+    ex.exception.response['Error']['Message'].should.contain(
+        'Only one AMI version and release label may be specified.')
+
+    args = deepcopy(run_job_flow_args)
+    args['CustomAmiId'] = 'MyEmrCustomAmi'
+    args['ReleaseLabel'] = 'emr-5.7.0'
+    cluster_id = client.run_job_flow(**args)['JobFlowId']
+    resp = client.describe_cluster(ClusterId=cluster_id)
+    resp['Cluster']['CustomAmiId'].should.equal('MyEmrCustomAmi')
+
+
+@mock_emr
 def test_set_termination_protection():
     client = boto3.client('emr', region_name='us-east-1')
     args = deepcopy(run_job_flow_args)
@@ -718,767 +758,4 @@
     client.remove_tags(ResourceId=cluster_id, TagKeys=[
                        t['Key'] for t in input_tags])
     resp = client.describe_cluster(ClusterId=cluster_id)['Cluster']
-    resp['Tags'].should.equal([])
-=======
-# -*- coding: utf-8 -*-
-from __future__ import unicode_literals
-import time
-from copy import deepcopy
-from datetime import datetime
-
-import boto3
-import pytz
-import six
-import sure  # noqa
-from botocore.exceptions import ClientError
-from nose.tools import assert_raises
-
-from moto import mock_emr
-
-
-run_job_flow_args = dict(
-    Instances={
-        'InstanceCount': 3,
-        'KeepJobFlowAliveWhenNoSteps': True,
-        'MasterInstanceType': 'c3.medium',
-        'Placement': {'AvailabilityZone': 'us-east-1a'},
-        'SlaveInstanceType': 'c3.xlarge',
-    },
-    JobFlowRole='EMR_EC2_DefaultRole',
-    LogUri='s3://mybucket/log',
-    Name='cluster',
-    ServiceRole='EMR_DefaultRole',
-    VisibleToAllUsers=True)
-
-
-input_instance_groups = [
-    {'InstanceCount': 1,
-     'InstanceRole': 'MASTER',
-     'InstanceType': 'c1.medium',
-     'Market': 'ON_DEMAND',
-     'Name': 'master'},
-    {'InstanceCount': 3,
-     'InstanceRole': 'CORE',
-     'InstanceType': 'c1.medium',
-     'Market': 'ON_DEMAND',
-     'Name': 'core'},
-    {'InstanceCount': 6,
-     'InstanceRole': 'TASK',
-     'InstanceType': 'c1.large',
-     'Market': 'SPOT',
-     'Name': 'task-1',
-     'BidPrice': '0.07'},
-    {'InstanceCount': 10,
-     'InstanceRole': 'TASK',
-     'InstanceType': 'c1.xlarge',
-     'Market': 'SPOT',
-     'Name': 'task-2',
-     'BidPrice': '0.05'},
-]
-
-
-@mock_emr
-def test_describe_cluster():
-    client = boto3.client('emr', region_name='us-east-1')
-
-    args = deepcopy(run_job_flow_args)
-    args['Applications'] = [{'Name': 'Spark', 'Version': '2.4.2'}]
-    args['Configurations'] = [
-        {'Classification': 'yarn-site',
-         'Properties': {'someproperty': 'somevalue',
-                        'someotherproperty': 'someothervalue'}},
-        {'Classification': 'nested-configs',
-         'Properties': {},
-         'Configurations': [
-             {
-                 'Classification': 'nested-config',
-                 'Properties': {
-                     'nested-property': 'nested-value'
-                 }
-             }
-         ]}
-    ]
-    args['Instances']['AdditionalMasterSecurityGroups'] = ['additional-master']
-    args['Instances']['AdditionalSlaveSecurityGroups'] = ['additional-slave']
-    args['Instances']['Ec2KeyName'] = 'mykey'
-    args['Instances']['Ec2SubnetId'] = 'subnet-8be41cec'
-    args['Instances']['EmrManagedMasterSecurityGroup'] = 'master-security-group'
-    args['Instances']['EmrManagedSlaveSecurityGroup'] = 'slave-security-group'
-    args['Instances']['KeepJobFlowAliveWhenNoSteps'] = False
-    args['Instances']['ServiceAccessSecurityGroup'] = 'service-access-security-group'
-    args['Tags'] = [{'Key': 'tag1', 'Value': 'val1'},
-                    {'Key': 'tag2', 'Value': 'val2'}]
-
-    cluster_id = client.run_job_flow(**args)['JobFlowId']
-
-    cl = client.describe_cluster(ClusterId=cluster_id)['Cluster']
-    cl['Applications'][0]['Name'].should.equal('Spark')
-    cl['Applications'][0]['Version'].should.equal('2.4.2')
-    cl['AutoTerminate'].should.equal(True)
-
-    config = cl['Configurations'][0]
-    config['Classification'].should.equal('yarn-site')
-    config['Properties'].should.equal(args['Configurations'][0]['Properties'])
-
-    nested_config = cl['Configurations'][1]
-    nested_config['Classification'].should.equal('nested-configs')
-    nested_config['Properties'].should.equal(args['Configurations'][1]['Properties'])
-
-    attrs = cl['Ec2InstanceAttributes']
-    attrs['AdditionalMasterSecurityGroups'].should.equal(
-        args['Instances']['AdditionalMasterSecurityGroups'])
-    attrs['AdditionalSlaveSecurityGroups'].should.equal(
-        args['Instances']['AdditionalSlaveSecurityGroups'])
-    attrs['Ec2AvailabilityZone'].should.equal('us-east-1a')
-    attrs['Ec2KeyName'].should.equal(args['Instances']['Ec2KeyName'])
-    attrs['Ec2SubnetId'].should.equal(args['Instances']['Ec2SubnetId'])
-    attrs['EmrManagedMasterSecurityGroup'].should.equal(
-        args['Instances']['EmrManagedMasterSecurityGroup'])
-    attrs['EmrManagedSlaveSecurityGroup'].should.equal(
-        args['Instances']['EmrManagedSlaveSecurityGroup'])
-    attrs['IamInstanceProfile'].should.equal(args['JobFlowRole'])
-    attrs['ServiceAccessSecurityGroup'].should.equal(
-        args['Instances']['ServiceAccessSecurityGroup'])
-    cl['Id'].should.equal(cluster_id)
-    cl['LogUri'].should.equal(args['LogUri'])
-    cl['MasterPublicDnsName'].should.be.a(six.string_types)
-    cl['Name'].should.equal(args['Name'])
-    cl['NormalizedInstanceHours'].should.equal(0)
-    # cl['ReleaseLabel'].should.equal('emr-5.0.0')
-    cl.shouldnt.have.key('RequestedAmiVersion')
-    cl['RunningAmiVersion'].should.equal('1.0.0')
-    # cl['SecurityConfiguration'].should.be.a(six.string_types)
-    cl['ServiceRole'].should.equal(args['ServiceRole'])
-
-    status = cl['Status']
-    status['State'].should.equal('TERMINATED')
-    # cluster['Status']['StateChangeReason']
-    status['Timeline']['CreationDateTime'].should.be.a('datetime.datetime')
-    # status['Timeline']['EndDateTime'].should.equal(datetime(2014, 1, 24, 2, 19, 46, tzinfo=pytz.utc))
-    status['Timeline']['ReadyDateTime'].should.be.a('datetime.datetime')
-
-    dict((t['Key'], t['Value']) for t in cl['Tags']).should.equal(
-        dict((t['Key'], t['Value']) for t in args['Tags']))
-
-    cl['TerminationProtected'].should.equal(False)
-    cl['VisibleToAllUsers'].should.equal(True)
-
-
-@mock_emr
-def test_describe_cluster_not_found():
-    conn = boto3.client('emr', region_name='us-east-1')
-    raised = False
-    try:
-        cluster = conn.describe_cluster(ClusterId='DummyId')
-    except ClientError as e:
-        if e.response['Error']['Code'] == "ResourceNotFoundException":
-            raised = True
-    raised.should.equal(True)
-
-
-@mock_emr
-def test_describe_job_flows():
-    client = boto3.client('emr', region_name='us-east-1')
-    args = deepcopy(run_job_flow_args)
-    expected = {}
-
-    for idx in range(4):
-        cluster_name = 'cluster' + str(idx)
-        args['Name'] = cluster_name
-        cluster_id = client.run_job_flow(**args)['JobFlowId']
-        expected[cluster_id] = {
-            'Id': cluster_id,
-            'Name': cluster_name,
-            'State': 'WAITING'
-        }
-
-    # need sleep since it appears the timestamp is always rounded to
-    # the nearest second internally
-    time.sleep(1)
-    timestamp = datetime.now(pytz.utc)
-    time.sleep(1)
-
-    for idx in range(4, 6):
-        cluster_name = 'cluster' + str(idx)
-        args['Name'] = cluster_name
-        cluster_id = client.run_job_flow(**args)['JobFlowId']
-        client.terminate_job_flows(JobFlowIds=[cluster_id])
-        expected[cluster_id] = {
-            'Id': cluster_id,
-            'Name': cluster_name,
-            'State': 'TERMINATED'
-        }
-
-    resp = client.describe_job_flows()
-    resp['JobFlows'].should.have.length_of(6)
-
-    for cluster_id, y in expected.items():
-        resp = client.describe_job_flows(JobFlowIds=[cluster_id])
-        resp['JobFlows'].should.have.length_of(1)
-        resp['JobFlows'][0]['JobFlowId'].should.equal(cluster_id)
-
-    resp = client.describe_job_flows(JobFlowStates=['WAITING'])
-    resp['JobFlows'].should.have.length_of(4)
-    for x in resp['JobFlows']:
-        x['ExecutionStatusDetail']['State'].should.equal('WAITING')
-
-    resp = client.describe_job_flows(CreatedBefore=timestamp)
-    resp['JobFlows'].should.have.length_of(4)
-
-    resp = client.describe_job_flows(CreatedAfter=timestamp)
-    resp['JobFlows'].should.have.length_of(2)
-
-
-@mock_emr
-def test_describe_job_flow():
-    client = boto3.client('emr', region_name='us-east-1')
-
-    args = deepcopy(run_job_flow_args)
-    args['AmiVersion'] = '3.8.1'
-    args['Instances'].update(
-        {'Ec2KeyName': 'ec2keyname',
-         'Ec2SubnetId': 'subnet-8be41cec',
-         'HadoopVersion': '2.4.0'})
-    args['VisibleToAllUsers'] = True
-
-    cluster_id = client.run_job_flow(**args)['JobFlowId']
-
-    jf = client.describe_job_flows(JobFlowIds=[cluster_id])['JobFlows'][0]
-
-    jf['AmiVersion'].should.equal(args['AmiVersion'])
-    jf.shouldnt.have.key('BootstrapActions')
-    esd = jf['ExecutionStatusDetail']
-    esd['CreationDateTime'].should.be.a('datetime.datetime')
-    # esd['EndDateTime'].should.be.a('datetime.datetime')
-    # esd['LastStateChangeReason'].should.be.a(six.string_types)
-    esd['ReadyDateTime'].should.be.a('datetime.datetime')
-    esd['StartDateTime'].should.be.a('datetime.datetime')
-    esd['State'].should.equal('WAITING')
-    attrs = jf['Instances']
-    attrs['Ec2KeyName'].should.equal(args['Instances']['Ec2KeyName'])
-    attrs['Ec2SubnetId'].should.equal(args['Instances']['Ec2SubnetId'])
-    attrs['HadoopVersion'].should.equal(args['Instances']['HadoopVersion'])
-    attrs['InstanceCount'].should.equal(args['Instances']['InstanceCount'])
-    for ig in attrs['InstanceGroups']:
-        # ig['BidPrice']
-        ig['CreationDateTime'].should.be.a('datetime.datetime')
-        # ig['EndDateTime'].should.be.a('datetime.datetime')
-        ig['InstanceGroupId'].should.be.a(six.string_types)
-        ig['InstanceRequestCount'].should.be.a(int)
-        ig['InstanceRole'].should.be.within(['MASTER', 'CORE'])
-        ig['InstanceRunningCount'].should.be.a(int)
-        ig['InstanceType'].should.be.within(['c3.medium', 'c3.xlarge'])
-        # ig['LastStateChangeReason'].should.be.a(six.string_types)
-        ig['Market'].should.equal('ON_DEMAND')
-        ig['Name'].should.be.a(six.string_types)
-        ig['ReadyDateTime'].should.be.a('datetime.datetime')
-        ig['StartDateTime'].should.be.a('datetime.datetime')
-        ig['State'].should.equal('RUNNING')
-    attrs['KeepJobFlowAliveWhenNoSteps'].should.equal(True)
-    # attrs['MasterInstanceId'].should.be.a(six.string_types)
-    attrs['MasterInstanceType'].should.equal(
-        args['Instances']['MasterInstanceType'])
-    attrs['MasterPublicDnsName'].should.be.a(six.string_types)
-    attrs['NormalizedInstanceHours'].should.equal(0)
-    attrs['Placement']['AvailabilityZone'].should.equal(
-        args['Instances']['Placement']['AvailabilityZone'])
-    attrs['SlaveInstanceType'].should.equal(
-        args['Instances']['SlaveInstanceType'])
-    attrs['TerminationProtected'].should.equal(False)
-    jf['JobFlowId'].should.equal(cluster_id)
-    jf['JobFlowRole'].should.equal(args['JobFlowRole'])
-    jf['LogUri'].should.equal(args['LogUri'])
-    jf['Name'].should.equal(args['Name'])
-    jf['ServiceRole'].should.equal(args['ServiceRole'])
-    jf['Steps'].should.equal([])
-    jf['SupportedProducts'].should.equal([])
-    jf['VisibleToAllUsers'].should.equal(True)
-
-
-@mock_emr
-def test_list_clusters():
-    client = boto3.client('emr', region_name='us-east-1')
-    args = deepcopy(run_job_flow_args)
-    expected = {}
-
-    for idx in range(40):
-        cluster_name = 'jobflow' + str(idx)
-        args['Name'] = cluster_name
-        cluster_id = client.run_job_flow(**args)['JobFlowId']
-        expected[cluster_id] = {
-            'Id': cluster_id,
-            'Name': cluster_name,
-            'NormalizedInstanceHours': 0,
-            'State': 'WAITING'
-        }
-
-    # need sleep since it appears the timestamp is always rounded to
-    # the nearest second internally
-    time.sleep(1)
-    timestamp = datetime.now(pytz.utc)
-    time.sleep(1)
-
-    for idx in range(40, 70):
-        cluster_name = 'jobflow' + str(idx)
-        args['Name'] = cluster_name
-        cluster_id = client.run_job_flow(**args)['JobFlowId']
-        client.terminate_job_flows(JobFlowIds=[cluster_id])
-        expected[cluster_id] = {
-            'Id': cluster_id,
-            'Name': cluster_name,
-            'NormalizedInstanceHours': 0,
-            'State': 'TERMINATED'
-        }
-
-    args = {}
-    while 1:
-        resp = client.list_clusters(**args)
-        clusters = resp['Clusters']
-        len(clusters).should.be.lower_than_or_equal_to(50)
-        for x in clusters:
-            y = expected[x['Id']]
-            x['Id'].should.equal(y['Id'])
-            x['Name'].should.equal(y['Name'])
-            x['NormalizedInstanceHours'].should.equal(
-                y['NormalizedInstanceHours'])
-            x['Status']['State'].should.equal(y['State'])
-            x['Status']['Timeline'][
-                'CreationDateTime'].should.be.a('datetime.datetime')
-            if y['State'] == 'TERMINATED':
-                x['Status']['Timeline'][
-                    'EndDateTime'].should.be.a('datetime.datetime')
-            else:
-                x['Status']['Timeline'].shouldnt.have.key('EndDateTime')
-            x['Status']['Timeline'][
-                'ReadyDateTime'].should.be.a('datetime.datetime')
-        marker = resp.get('Marker')
-        if marker is None:
-            break
-        args = {'Marker': marker}
-
-    resp = client.list_clusters(ClusterStates=['TERMINATED'])
-    resp['Clusters'].should.have.length_of(30)
-    for x in resp['Clusters']:
-        x['Status']['State'].should.equal('TERMINATED')
-
-    resp = client.list_clusters(CreatedBefore=timestamp)
-    resp['Clusters'].should.have.length_of(40)
-
-    resp = client.list_clusters(CreatedAfter=timestamp)
-    resp['Clusters'].should.have.length_of(30)
-
-
-@mock_emr
-def test_run_job_flow():
-    client = boto3.client('emr', region_name='us-east-1')
-    args = deepcopy(run_job_flow_args)
-    cluster_id = client.run_job_flow(**args)['JobFlowId']
-    resp = client.describe_job_flows(JobFlowIds=[cluster_id])['JobFlows'][0]
-    resp['ExecutionStatusDetail']['State'].should.equal('WAITING')
-    resp['JobFlowId'].should.equal(cluster_id)
-    resp['Name'].should.equal(args['Name'])
-    resp['Instances']['MasterInstanceType'].should.equal(
-        args['Instances']['MasterInstanceType'])
-    resp['Instances']['SlaveInstanceType'].should.equal(
-        args['Instances']['SlaveInstanceType'])
-    resp['LogUri'].should.equal(args['LogUri'])
-    resp['VisibleToAllUsers'].should.equal(args['VisibleToAllUsers'])
-    resp['Instances']['NormalizedInstanceHours'].should.equal(0)
-    resp['Steps'].should.equal([])
-
-
-@mock_emr
-def test_run_job_flow_with_invalid_params():
-    client = boto3.client('emr', region_name='us-east-1')
-    with assert_raises(ClientError) as ex:
-        # cannot set both AmiVersion and ReleaseLabel
-        args = deepcopy(run_job_flow_args)
-        args['AmiVersion'] = '2.4'
-        args['ReleaseLabel'] = 'emr-5.0.0'
-        client.run_job_flow(**args)
-    ex.exception.response['Error']['Code'].should.equal('ValidationException')
-
-
-@mock_emr
-def test_run_job_flow_in_multiple_regions():
-    regions = {}
-    for region in ['us-east-1', 'eu-west-1']:
-        client = boto3.client('emr', region_name=region)
-        args = deepcopy(run_job_flow_args)
-        args['Name'] = region
-        cluster_id = client.run_job_flow(**args)['JobFlowId']
-        regions[region] = {'client': client, 'cluster_id': cluster_id}
-
-    for region in regions.keys():
-        client = regions[region]['client']
-        resp = client.describe_cluster(ClusterId=regions[region]['cluster_id'])
-        resp['Cluster']['Name'].should.equal(region)
-
-
-@mock_emr
-def test_run_job_flow_with_new_params():
-    client = boto3.client('emr', region_name='us-east-1')
-    resp = client.run_job_flow(**run_job_flow_args)
-    resp.should.have.key('JobFlowId')
-
-
-@mock_emr
-def test_run_job_flow_with_visible_to_all_users():
-    client = boto3.client('emr', region_name='us-east-1')
-    for expected in (True, False):
-        args = deepcopy(run_job_flow_args)
-        args['VisibleToAllUsers'] = expected
-        resp = client.run_job_flow(**args)
-        cluster_id = resp['JobFlowId']
-        resp = client.describe_cluster(ClusterId=cluster_id)
-        resp['Cluster']['VisibleToAllUsers'].should.equal(expected)
-
-
-@mock_emr
-def test_run_job_flow_with_instance_groups():
-    input_groups = dict((g['Name'], g) for g in input_instance_groups)
-    client = boto3.client('emr', region_name='us-east-1')
-    args = deepcopy(run_job_flow_args)
-    args['Instances'] = {'InstanceGroups': input_instance_groups}
-    cluster_id = client.run_job_flow(**args)['JobFlowId']
-    groups = client.list_instance_groups(ClusterId=cluster_id)[
-        'InstanceGroups']
-    for x in groups:
-        y = input_groups[x['Name']]
-        x.should.have.key('Id')
-        x['RequestedInstanceCount'].should.equal(y['InstanceCount'])
-        x['InstanceGroupType'].should.equal(y['InstanceRole'])
-        x['InstanceType'].should.equal(y['InstanceType'])
-        x['Market'].should.equal(y['Market'])
-        if 'BidPrice' in y:
-            x['BidPrice'].should.equal(y['BidPrice'])
-
-
-@mock_emr
-def test_run_job_flow_with_custom_ami():
-    client = boto3.client('emr', region_name='us-east-1')
-
-    with assert_raises(ClientError) as ex:
-        # CustomAmiId available in Amazon EMR 5.7.0 and later
-        args = deepcopy(run_job_flow_args)
-        args['CustomAmiId'] = 'MyEmrCustomId'
-        args['ReleaseLabel'] = 'emr-5.6.0'
-        client.run_job_flow(**args)
-    ex.exception.response['Error']['Code'].should.equal('ValidationException')
-    ex.exception.response['Error']['Message'].should.equal('Custom AMI is not allowed')
-
-    with assert_raises(ClientError) as ex:
-        args = deepcopy(run_job_flow_args)
-        args['CustomAmiId'] = 'MyEmrCustomId'
-        args['AmiVersion'] = '3.8.1'
-        client.run_job_flow(**args)
-    ex.exception.response['Error']['Code'].should.equal('ValidationException')
-    ex.exception.response['Error']['Message'].should.equal(
-        'Custom AMI is not supported in this version of EMR')
-
-    with assert_raises(ClientError) as ex:
-        # AMI version and release label exception  raises before CustomAmi exception
-        args = deepcopy(run_job_flow_args)
-        args['CustomAmiId'] = 'MyEmrCustomId'
-        args['ReleaseLabel'] = 'emr-5.6.0'
-        args['AmiVersion'] = '3.8.1'
-        client.run_job_flow(**args)
-    ex.exception.response['Error']['Code'].should.equal('ValidationException')
-    ex.exception.response['Error']['Message'].should.contain(
-        'Only one AMI version and release label may be specified.')
-
-    args = deepcopy(run_job_flow_args)
-    args['CustomAmiId'] = 'MyEmrCustomAmi'
-    args['ReleaseLabel'] = 'emr-5.7.0'
-    cluster_id = client.run_job_flow(**args)['JobFlowId']
-    resp = client.describe_cluster(ClusterId=cluster_id)
-    resp['Cluster']['CustomAmiId'].should.equal('MyEmrCustomAmi')
-
-
-@mock_emr
-def test_set_termination_protection():
-    client = boto3.client('emr', region_name='us-east-1')
-    args = deepcopy(run_job_flow_args)
-    args['Instances']['TerminationProtected'] = False
-    resp = client.run_job_flow(**args)
-    cluster_id = resp['JobFlowId']
-    resp = client.describe_cluster(ClusterId=cluster_id)
-    resp['Cluster']['TerminationProtected'].should.equal(False)
-
-    for expected in (True, False):
-        resp = client.set_termination_protection(JobFlowIds=[cluster_id],
-                                                 TerminationProtected=expected)
-        resp = client.describe_cluster(ClusterId=cluster_id)
-        resp['Cluster']['TerminationProtected'].should.equal(expected)
-
-
-@mock_emr
-def test_set_visible_to_all_users():
-    client = boto3.client('emr', region_name='us-east-1')
-    args = deepcopy(run_job_flow_args)
-    args['VisibleToAllUsers'] = False
-    resp = client.run_job_flow(**args)
-    cluster_id = resp['JobFlowId']
-    resp = client.describe_cluster(ClusterId=cluster_id)
-    resp['Cluster']['VisibleToAllUsers'].should.equal(False)
-
-    for expected in (True, False):
-        resp = client.set_visible_to_all_users(JobFlowIds=[cluster_id],
-                                               VisibleToAllUsers=expected)
-        resp = client.describe_cluster(ClusterId=cluster_id)
-        resp['Cluster']['VisibleToAllUsers'].should.equal(expected)
-
-
-@mock_emr
-def test_terminate_job_flows():
-    client = boto3.client('emr', region_name='us-east-1')
-
-    resp = client.run_job_flow(**run_job_flow_args)
-    cluster_id = resp['JobFlowId']
-    resp = client.describe_cluster(ClusterId=cluster_id)
-    resp['Cluster']['Status']['State'].should.equal('WAITING')
-
-    resp = client.terminate_job_flows(JobFlowIds=[cluster_id])
-    resp = client.describe_cluster(ClusterId=cluster_id)
-    resp['Cluster']['Status']['State'].should.equal('TERMINATED')
-
-
-# testing multiple end points for each feature
-
-@mock_emr
-def test_bootstrap_actions():
-    bootstrap_actions = [
-        {'Name': 'bs1',
-         'ScriptBootstrapAction': {
-             'Args': ['arg1', 'arg2'],
-             'Path': 's3://path/to/script'}},
-        {'Name': 'bs2',
-         'ScriptBootstrapAction': {
-             'Args': [],
-             'Path': 's3://path/to/anotherscript'}}
-    ]
-
-    client = boto3.client('emr', region_name='us-east-1')
-    args = deepcopy(run_job_flow_args)
-    args['BootstrapActions'] = bootstrap_actions
-    cluster_id = client.run_job_flow(**args)['JobFlowId']
-
-    cl = client.describe_job_flows(JobFlowIds=[cluster_id])['JobFlows'][0]
-    for x, y in zip(cl['BootstrapActions'], bootstrap_actions):
-        x['BootstrapActionConfig'].should.equal(y)
-
-    resp = client.list_bootstrap_actions(ClusterId=cluster_id)
-    for x, y in zip(resp['BootstrapActions'], bootstrap_actions):
-        x['Name'].should.equal(y['Name'])
-        if 'Args' in y['ScriptBootstrapAction']:
-            x['Args'].should.equal(y['ScriptBootstrapAction']['Args'])
-        x['ScriptPath'].should.equal(y['ScriptBootstrapAction']['Path'])
-
-
-@mock_emr
-def test_instance_groups():
-    input_groups = dict((g['Name'], g) for g in input_instance_groups)
-
-    client = boto3.client('emr', region_name='us-east-1')
-    args = deepcopy(run_job_flow_args)
-    for key in ['MasterInstanceType', 'SlaveInstanceType', 'InstanceCount']:
-        del args['Instances'][key]
-    args['Instances']['InstanceGroups'] = input_instance_groups[:2]
-    cluster_id = client.run_job_flow(**args)['JobFlowId']
-
-    jf = client.describe_job_flows(JobFlowIds=[cluster_id])['JobFlows'][0]
-    base_instance_count = jf['Instances']['InstanceCount']
-
-    client.add_instance_groups(
-        JobFlowId=cluster_id, InstanceGroups=input_instance_groups[2:])
-
-    jf = client.describe_job_flows(JobFlowIds=[cluster_id])['JobFlows'][0]
-    jf['Instances']['InstanceCount'].should.equal(
-        sum(g['InstanceCount'] for g in input_instance_groups))
-    for x in jf['Instances']['InstanceGroups']:
-        y = input_groups[x['Name']]
-        if hasattr(y, 'BidPrice'):
-            x['BidPrice'].should.equal('BidPrice')
-        x['CreationDateTime'].should.be.a('datetime.datetime')
-        # x['EndDateTime'].should.be.a('datetime.datetime')
-        x.should.have.key('InstanceGroupId')
-        x['InstanceRequestCount'].should.equal(y['InstanceCount'])
-        x['InstanceRole'].should.equal(y['InstanceRole'])
-        x['InstanceRunningCount'].should.equal(y['InstanceCount'])
-        x['InstanceType'].should.equal(y['InstanceType'])
-        # x['LastStateChangeReason'].should.equal(y['LastStateChangeReason'])
-        x['Market'].should.equal(y['Market'])
-        x['Name'].should.equal(y['Name'])
-        x['ReadyDateTime'].should.be.a('datetime.datetime')
-        x['StartDateTime'].should.be.a('datetime.datetime')
-        x['State'].should.equal('RUNNING')
-
-    groups = client.list_instance_groups(ClusterId=cluster_id)[
-        'InstanceGroups']
-    for x in groups:
-        y = input_groups[x['Name']]
-        if hasattr(y, 'BidPrice'):
-            x['BidPrice'].should.equal('BidPrice')
-        # Configurations
-        # EbsBlockDevices
-        # EbsOptimized
-        x.should.have.key('Id')
-        x['InstanceGroupType'].should.equal(y['InstanceRole'])
-        x['InstanceType'].should.equal(y['InstanceType'])
-        x['Market'].should.equal(y['Market'])
-        x['Name'].should.equal(y['Name'])
-        x['RequestedInstanceCount'].should.equal(y['InstanceCount'])
-        x['RunningInstanceCount'].should.equal(y['InstanceCount'])
-        # ShrinkPolicy
-        x['Status']['State'].should.equal('RUNNING')
-        x['Status']['StateChangeReason']['Code'].should.be.a(six.string_types)
-        # x['Status']['StateChangeReason']['Message'].should.be.a(six.string_types)
-        x['Status']['Timeline'][
-            'CreationDateTime'].should.be.a('datetime.datetime')
-        # x['Status']['Timeline']['EndDateTime'].should.be.a('datetime.datetime')
-        x['Status']['Timeline'][
-            'ReadyDateTime'].should.be.a('datetime.datetime')
-
-    igs = dict((g['Name'], g) for g in groups)
-    client.modify_instance_groups(
-        InstanceGroups=[
-            {'InstanceGroupId': igs['task-1']['Id'],
-             'InstanceCount': 2},
-            {'InstanceGroupId': igs['task-2']['Id'],
-             'InstanceCount': 3}])
-    jf = client.describe_job_flows(JobFlowIds=[cluster_id])['JobFlows'][0]
-    jf['Instances']['InstanceCount'].should.equal(base_instance_count + 5)
-    igs = dict((g['Name'], g) for g in jf['Instances']['InstanceGroups'])
-    igs['task-1']['InstanceRunningCount'].should.equal(2)
-    igs['task-2']['InstanceRunningCount'].should.equal(3)
-
-
-@mock_emr
-def test_steps():
-    input_steps = [{
-        'HadoopJarStep': {
-            'Args': [
-                'hadoop-streaming',
-                '-files', 's3://elasticmapreduce/samples/wordcount/wordSplitter.py#wordSplitter.py',
-                '-mapper', 'python wordSplitter.py',
-                '-input', 's3://elasticmapreduce/samples/wordcount/input',
-                '-output', 's3://output_bucket/output/wordcount_output',
-                '-reducer', 'aggregate'
-            ],
-            'Jar': 'command-runner.jar',
-        },
-        'Name': 'My wordcount example',
-    }, {
-        'HadoopJarStep': {
-            'Args': [
-                'hadoop-streaming',
-                '-files', 's3://elasticmapreduce/samples/wordcount/wordSplitter2.py#wordSplitter2.py',
-                '-mapper', 'python wordSplitter2.py',
-                '-input', 's3://elasticmapreduce/samples/wordcount/input2',
-                '-output', 's3://output_bucket/output/wordcount_output2',
-                '-reducer', 'aggregate'
-            ],
-            'Jar': 'command-runner.jar',
-        },
-        'Name': 'My wordcount example2',
-    }]
-
-    # TODO: implementation and test for cancel_steps
-
-    client = boto3.client('emr', region_name='us-east-1')
-    args = deepcopy(run_job_flow_args)
-    args['Steps'] = [input_steps[0]]
-    cluster_id = client.run_job_flow(**args)['JobFlowId']
-
-    jf = client.describe_job_flows(JobFlowIds=[cluster_id])['JobFlows'][0]
-    jf['Steps'].should.have.length_of(1)
-
-    client.add_job_flow_steps(JobFlowId=cluster_id, Steps=[input_steps[1]])
-
-    jf = client.describe_job_flows(JobFlowIds=[cluster_id])['JobFlows'][0]
-    jf['Steps'].should.have.length_of(2)
-    for idx, (x, y) in enumerate(zip(jf['Steps'], input_steps)):
-        x['ExecutionStatusDetail'].should.have.key('CreationDateTime')
-        # x['ExecutionStatusDetail'].should.have.key('EndDateTime')
-        # x['ExecutionStatusDetail'].should.have.key('LastStateChangeReason')
-        # x['ExecutionStatusDetail'].should.have.key('StartDateTime')
-        x['ExecutionStatusDetail']['State'].should.equal(
-            'STARTING' if idx == 0 else 'PENDING')
-        x['StepConfig']['ActionOnFailure'].should.equal('TERMINATE_CLUSTER')
-        x['StepConfig']['HadoopJarStep'][
-            'Args'].should.equal(y['HadoopJarStep']['Args'])
-        x['StepConfig']['HadoopJarStep'][
-            'Jar'].should.equal(y['HadoopJarStep']['Jar'])
-        if 'MainClass' in y['HadoopJarStep']:
-            x['StepConfig']['HadoopJarStep']['MainClass'].should.equal(
-                y['HadoopJarStep']['MainClass'])
-        if 'Properties' in y['HadoopJarStep']:
-            x['StepConfig']['HadoopJarStep']['Properties'].should.equal(
-                y['HadoopJarStep']['Properties'])
-        x['StepConfig']['Name'].should.equal(y['Name'])
-
-    expected = dict((s['Name'], s) for s in input_steps)
-
-    steps = client.list_steps(ClusterId=cluster_id)['Steps']
-    steps.should.have.length_of(2)
-    for x in steps:
-        y = expected[x['Name']]
-        x['ActionOnFailure'].should.equal('TERMINATE_CLUSTER')
-        x['Config']['Args'].should.equal(y['HadoopJarStep']['Args'])
-        x['Config']['Jar'].should.equal(y['HadoopJarStep']['Jar'])
-        # x['Config']['MainClass'].should.equal(y['HadoopJarStep']['MainClass'])
-        # Properties
-        x['Id'].should.be.a(six.string_types)
-        x['Name'].should.equal(y['Name'])
-        x['Status']['State'].should.be.within(['STARTING', 'PENDING'])
-        # StateChangeReason
-        x['Status']['Timeline'][
-            'CreationDateTime'].should.be.a('datetime.datetime')
-        # x['Status']['Timeline']['EndDateTime'].should.be.a('datetime.datetime')
-        # x['Status']['Timeline']['StartDateTime'].should.be.a('datetime.datetime')
-
-        x = client.describe_step(ClusterId=cluster_id, StepId=x['Id'])['Step']
-        x['ActionOnFailure'].should.equal('TERMINATE_CLUSTER')
-        x['Config']['Args'].should.equal(y['HadoopJarStep']['Args'])
-        x['Config']['Jar'].should.equal(y['HadoopJarStep']['Jar'])
-        # x['Config']['MainClass'].should.equal(y['HadoopJarStep']['MainClass'])
-        # Properties
-        x['Id'].should.be.a(six.string_types)
-        x['Name'].should.equal(y['Name'])
-        x['Status']['State'].should.be.within(['STARTING', 'PENDING'])
-        # StateChangeReason
-        x['Status']['Timeline'][
-            'CreationDateTime'].should.be.a('datetime.datetime')
-        # x['Status']['Timeline']['EndDateTime'].should.be.a('datetime.datetime')
-        # x['Status']['Timeline']['StartDateTime'].should.be.a('datetime.datetime')
-
-    step_id = steps[0]['Id']
-    steps = client.list_steps(ClusterId=cluster_id, StepIds=[step_id])['Steps']
-    steps.should.have.length_of(1)
-    steps[0]['Id'].should.equal(step_id)
-
-    steps = client.list_steps(ClusterId=cluster_id,
-                              StepStates=['STARTING'])['Steps']
-    steps.should.have.length_of(1)
-    steps[0]['Id'].should.equal(step_id)
-
-
-@mock_emr
-def test_tags():
-    input_tags = [{'Key': 'newkey1', 'Value': 'newval1'},
-                  {'Key': 'newkey2', 'Value': 'newval2'}]
-
-    client = boto3.client('emr', region_name='us-east-1')
-    cluster_id = client.run_job_flow(**run_job_flow_args)['JobFlowId']
-
-    client.add_tags(ResourceId=cluster_id, Tags=input_tags)
-    resp = client.describe_cluster(ClusterId=cluster_id)['Cluster']
-    resp['Tags'].should.have.length_of(2)
-    dict((t['Key'], t['Value']) for t in resp['Tags']).should.equal(
-        dict((t['Key'], t['Value']) for t in input_tags))
-
-    client.remove_tags(ResourceId=cluster_id, TagKeys=[
-                       t['Key'] for t in input_tags])
-    resp = client.describe_cluster(ClusterId=cluster_id)['Cluster']
-    resp['Tags'].should.equal([])
->>>>>>> 21917c4b
+    resp['Tags'].should.equal([])