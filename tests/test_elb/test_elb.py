<<<<<<< HEAD
from __future__ import unicode_literals
import boto3
import botocore
import boto
import boto.ec2.elb
from boto.ec2.elb import HealthCheck
from boto.ec2.elb.attributes import (
    ConnectionSettingAttribute,
    ConnectionDrainingAttribute,
    AccessLogAttribute,
)
from botocore.exceptions import ClientError
from boto.exception import BotoServerError
from nose.tools import assert_raises
import sure  # noqa

from moto import mock_elb, mock_ec2, mock_elb_deprecated, mock_ec2_deprecated


@mock_elb_deprecated
@mock_ec2_deprecated
def test_create_load_balancer():
    conn = boto.connect_elb()
    ec2 = boto.connect_ec2('the_key', 'the_secret')

    security_group = ec2.create_security_group('sg-abc987', 'description')

    zones = ['us-east-1a', 'us-east-1b']
    ports = [(80, 8080, 'http'), (443, 8443, 'tcp')]
    conn.create_load_balancer('my-lb', zones, ports, scheme='internal', security_groups=[security_group.id])

    balancers = conn.get_all_load_balancers()
    balancer = balancers[0]
    balancer.name.should.equal("my-lb")
    balancer.scheme.should.equal("internal")
    list(balancer.security_groups).should.equal([security_group.id])
    set(balancer.availability_zones).should.equal(
        set(['us-east-1a', 'us-east-1b']))
    listener1 = balancer.listeners[0]
    listener1.load_balancer_port.should.equal(80)
    listener1.instance_port.should.equal(8080)
    listener1.protocol.should.equal("HTTP")
    listener2 = balancer.listeners[1]
    listener2.load_balancer_port.should.equal(443)
    listener2.instance_port.should.equal(8443)
    listener2.protocol.should.equal("TCP")


@mock_elb_deprecated
def test_getting_missing_elb():
    conn = boto.connect_elb()
    conn.get_all_load_balancers.when.called_with(
        load_balancer_names='aaa').should.throw(BotoServerError)


@mock_elb_deprecated
def test_create_elb_in_multiple_region():
    zones = ['us-east-1a', 'us-east-1b']
    ports = [(80, 8080, 'http'), (443, 8443, 'tcp')]

    west1_conn = boto.ec2.elb.connect_to_region("us-west-1")
    west1_conn.create_load_balancer('my-lb', zones, ports)

    west2_conn = boto.ec2.elb.connect_to_region("us-west-2")
    west2_conn.create_load_balancer('my-lb', zones, ports)

    list(west1_conn.get_all_load_balancers()).should.have.length_of(1)
    list(west2_conn.get_all_load_balancers()).should.have.length_of(1)


@mock_elb_deprecated
def test_create_load_balancer_with_certificate():
    conn = boto.connect_elb()

    zones = ['us-east-1a']
    ports = [
        (443, 8443, 'https', 'arn:aws:iam:123456789012:server-certificate/test-cert')]
    conn.create_load_balancer('my-lb', zones, ports)

    balancers = conn.get_all_load_balancers()
    balancer = balancers[0]
    balancer.name.should.equal("my-lb")
    balancer.scheme.should.equal("internet-facing")
    set(balancer.availability_zones).should.equal(set(['us-east-1a']))
    listener = balancer.listeners[0]
    listener.load_balancer_port.should.equal(443)
    listener.instance_port.should.equal(8443)
    listener.protocol.should.equal("HTTPS")
    listener.ssl_certificate_id.should.equal(
        'arn:aws:iam:123456789012:server-certificate/test-cert')


@mock_elb
def test_create_and_delete_boto3_support():
    client = boto3.client('elb', region_name='us-east-1')

    client.create_load_balancer(
        LoadBalancerName='my-lb',
        Listeners=[
            {'Protocol': 'tcp', 'LoadBalancerPort': 80, 'InstancePort': 8080}],
        AvailabilityZones=['us-east-1a', 'us-east-1b']
    )
    list(client.describe_load_balancers()[
         'LoadBalancerDescriptions']).should.have.length_of(1)

    client.delete_load_balancer(
        LoadBalancerName='my-lb'
    )
    list(client.describe_load_balancers()[
         'LoadBalancerDescriptions']).should.have.length_of(0)


@mock_elb
def test_create_load_balancer_with_no_listeners_defined():
    client = boto3.client('elb', region_name='us-east-1')

    with assert_raises(ClientError):
        client.create_load_balancer(
            LoadBalancerName='my-lb',
            Listeners=[],
            AvailabilityZones=['us-east-1a', 'us-east-1b']
        )


@mock_elb
def test_describe_paginated_balancers():
    client = boto3.client('elb', region_name='us-east-1')

    for i in range(51):
        client.create_load_balancer(
            LoadBalancerName='my-lb%d' % i,
            Listeners=[
                {'Protocol': 'tcp', 'LoadBalancerPort': 80, 'InstancePort': 8080}],
            AvailabilityZones=['us-east-1a', 'us-east-1b']
        )

    resp = client.describe_load_balancers()
    resp['LoadBalancerDescriptions'].should.have.length_of(50)
    resp['NextMarker'].should.equal(resp['LoadBalancerDescriptions'][-1]['LoadBalancerName'])
    resp2 = client.describe_load_balancers(Marker=resp['NextMarker'])
    resp2['LoadBalancerDescriptions'].should.have.length_of(1)
    assert 'NextToken' not in resp2.keys()


@mock_elb
@mock_ec2
def test_apply_security_groups_to_load_balancer():
    client = boto3.client('elb', region_name='us-east-1')
    ec2 = boto3.resource('ec2', region_name='us-east-1')

    vpc = ec2.create_vpc(CidrBlock='10.0.0.0/16')
    security_group = ec2.create_security_group(
        GroupName='sg01', Description='Test security group sg01', VpcId=vpc.id)

    client.create_load_balancer(
        LoadBalancerName='my-lb',
        Listeners=[
            {'Protocol': 'tcp', 'LoadBalancerPort': 80, 'InstancePort': 8080}],
        AvailabilityZones=['us-east-1a', 'us-east-1b']
    )

    response = client.apply_security_groups_to_load_balancer(
        LoadBalancerName='my-lb',
        SecurityGroups=[security_group.id])

    assert response['SecurityGroups'] == [security_group.id]
    balancer = client.describe_load_balancers()['LoadBalancerDescriptions'][0]
    assert balancer['SecurityGroups'] == [security_group.id]

    # Using a not-real security group raises an error
    with assert_raises(ClientError) as error:
        response = client.apply_security_groups_to_load_balancer(
            LoadBalancerName='my-lb',
            SecurityGroups=['not-really-a-security-group'])
    assert "One or more of the specified security groups do not exist." in str(error.exception)


@mock_elb_deprecated
def test_add_listener():
    conn = boto.connect_elb()
    zones = ['us-east-1a', 'us-east-1b']
    ports = [(80, 8080, 'http')]
    conn.create_load_balancer('my-lb', zones, ports)
    new_listener = (443, 8443, 'tcp')
    conn.create_load_balancer_listeners('my-lb', [new_listener])
    balancers = conn.get_all_load_balancers()
    balancer = balancers[0]
    listener1 = balancer.listeners[0]
    listener1.load_balancer_port.should.equal(80)
    listener1.instance_port.should.equal(8080)
    listener1.protocol.should.equal("HTTP")
    listener2 = balancer.listeners[1]
    listener2.load_balancer_port.should.equal(443)
    listener2.instance_port.should.equal(8443)
    listener2.protocol.should.equal("TCP")


@mock_elb_deprecated
def test_delete_listener():
    conn = boto.connect_elb()

    zones = ['us-east-1a', 'us-east-1b']
    ports = [(80, 8080, 'http'), (443, 8443, 'tcp')]
    conn.create_load_balancer('my-lb', zones, ports)
    conn.delete_load_balancer_listeners('my-lb', [443])
    balancers = conn.get_all_load_balancers()
    balancer = balancers[0]
    listener1 = balancer.listeners[0]
    listener1.load_balancer_port.should.equal(80)
    listener1.instance_port.should.equal(8080)
    listener1.protocol.should.equal("HTTP")
    balancer.listeners.should.have.length_of(1)


@mock_elb
def test_create_and_delete_listener_boto3_support():
    client = boto3.client('elb', region_name='us-east-1')

    client.create_load_balancer(
        LoadBalancerName='my-lb',
        Listeners=[{'Protocol': 'http',
                    'LoadBalancerPort': 80, 'InstancePort': 8080}],
        AvailabilityZones=['us-east-1a', 'us-east-1b']
    )
    list(client.describe_load_balancers()[
         'LoadBalancerDescriptions']).should.have.length_of(1)

    client.create_load_balancer_listeners(
        LoadBalancerName='my-lb',
        Listeners=[
            {'Protocol': 'tcp', 'LoadBalancerPort': 443, 'InstancePort': 8443}]
    )
    balancer = client.describe_load_balancers()['LoadBalancerDescriptions'][0]
    list(balancer['ListenerDescriptions']).should.have.length_of(2)
    balancer['ListenerDescriptions'][0][
        'Listener']['Protocol'].should.equal('HTTP')
    balancer['ListenerDescriptions'][0]['Listener'][
        'LoadBalancerPort'].should.equal(80)
    balancer['ListenerDescriptions'][0]['Listener'][
        'InstancePort'].should.equal(8080)
    balancer['ListenerDescriptions'][1][
        'Listener']['Protocol'].should.equal('TCP')
    balancer['ListenerDescriptions'][1]['Listener'][
        'LoadBalancerPort'].should.equal(443)
    balancer['ListenerDescriptions'][1]['Listener'][
        'InstancePort'].should.equal(8443)

    # Creating this listener with an conflicting definition throws error
    with assert_raises(ClientError):
        client.create_load_balancer_listeners(
            LoadBalancerName='my-lb',
            Listeners=[
                {'Protocol': 'tcp', 'LoadBalancerPort': 443, 'InstancePort': 1234}]
        )

    client.delete_load_balancer_listeners(
        LoadBalancerName='my-lb',
        LoadBalancerPorts=[443])

    balancer = client.describe_load_balancers()['LoadBalancerDescriptions'][0]
    list(balancer['ListenerDescriptions']).should.have.length_of(1)


@mock_elb_deprecated
def test_set_sslcertificate():
    conn = boto.connect_elb()

    zones = ['us-east-1a', 'us-east-1b']
    ports = [(443, 8443, 'tcp')]
    conn.create_load_balancer('my-lb', zones, ports)
    conn.set_lb_listener_SSL_certificate('my-lb', '443', 'arn:certificate')
    balancers = conn.get_all_load_balancers()
    balancer = balancers[0]
    listener1 = balancer.listeners[0]
    listener1.load_balancer_port.should.equal(443)
    listener1.instance_port.should.equal(8443)
    listener1.protocol.should.equal("TCP")
    listener1.ssl_certificate_id.should.equal("arn:certificate")


@mock_elb_deprecated
def test_get_load_balancers_by_name():
    conn = boto.connect_elb()

    zones = ['us-east-1a', 'us-east-1b']
    ports = [(80, 8080, 'http'), (443, 8443, 'tcp')]
    conn.create_load_balancer('my-lb1', zones, ports)
    conn.create_load_balancer('my-lb2', zones, ports)
    conn.create_load_balancer('my-lb3', zones, ports)

    conn.get_all_load_balancers().should.have.length_of(3)
    conn.get_all_load_balancers(
        load_balancer_names=['my-lb1']).should.have.length_of(1)
    conn.get_all_load_balancers(
        load_balancer_names=['my-lb1', 'my-lb2']).should.have.length_of(2)


@mock_elb_deprecated
def test_delete_load_balancer():
    conn = boto.connect_elb()

    zones = ['us-east-1a']
    ports = [(80, 8080, 'http'), (443, 8443, 'tcp')]
    conn.create_load_balancer('my-lb', zones, ports)

    balancers = conn.get_all_load_balancers()
    balancers.should.have.length_of(1)

    conn.delete_load_balancer("my-lb")
    balancers = conn.get_all_load_balancers()
    balancers.should.have.length_of(0)


@mock_elb_deprecated
def test_create_health_check():
    conn = boto.connect_elb()

    hc = HealthCheck(
        interval=20,
        healthy_threshold=3,
        unhealthy_threshold=5,
        target='HTTP:8080/health',
        timeout=23,
    )

    ports = [(80, 8080, 'http'), (443, 8443, 'tcp')]
    lb = conn.create_load_balancer('my-lb', [], ports)
    lb.configure_health_check(hc)

    balancer = conn.get_all_load_balancers()[0]
    health_check = balancer.health_check
    health_check.interval.should.equal(20)
    health_check.healthy_threshold.should.equal(3)
    health_check.unhealthy_threshold.should.equal(5)
    health_check.target.should.equal('HTTP:8080/health')
    health_check.timeout.should.equal(23)


@mock_elb
def test_create_health_check_boto3():
    client = boto3.client('elb', region_name='us-east-1')

    client.create_load_balancer(
        LoadBalancerName='my-lb',
        Listeners=[{'Protocol': 'http',
                    'LoadBalancerPort': 80, 'InstancePort': 8080}],
        AvailabilityZones=['us-east-1a', 'us-east-1b']
    )
    client.configure_health_check(
        LoadBalancerName='my-lb',
        HealthCheck={
            'Target': 'HTTP:8080/health',
            'Interval': 20,
            'Timeout': 23,
            'HealthyThreshold': 3,
            'UnhealthyThreshold': 5
        }
    )

    balancer = client.describe_load_balancers()['LoadBalancerDescriptions'][0]
    balancer['HealthCheck']['Target'].should.equal('HTTP:8080/health')
    balancer['HealthCheck']['Interval'].should.equal(20)
    balancer['HealthCheck']['Timeout'].should.equal(23)
    balancer['HealthCheck']['HealthyThreshold'].should.equal(3)
    balancer['HealthCheck']['UnhealthyThreshold'].should.equal(5)


@mock_ec2_deprecated
@mock_elb_deprecated
def test_register_instances():
    ec2_conn = boto.connect_ec2()
    reservation = ec2_conn.run_instances('ami-1234abcd', 2)
    instance_id1 = reservation.instances[0].id
    instance_id2 = reservation.instances[1].id

    conn = boto.connect_elb()
    ports = [(80, 8080, 'http'), (443, 8443, 'tcp')]
    lb = conn.create_load_balancer('my-lb', [], ports)

    lb.register_instances([instance_id1, instance_id2])

    balancer = conn.get_all_load_balancers()[0]
    instance_ids = [instance.id for instance in balancer.instances]
    set(instance_ids).should.equal(set([instance_id1, instance_id2]))


@mock_ec2
@mock_elb
def test_register_instances_boto3():
    ec2 = boto3.resource('ec2', region_name='us-east-1')
    response = ec2.create_instances(
        ImageId='ami-1234abcd', MinCount=2, MaxCount=2)
    instance_id1 = response[0].id
    instance_id2 = response[1].id

    client = boto3.client('elb', region_name='us-east-1')
    client.create_load_balancer(
        LoadBalancerName='my-lb',
        Listeners=[{'Protocol': 'http',
                    'LoadBalancerPort': 80, 'InstancePort': 8080}],
        AvailabilityZones=['us-east-1a', 'us-east-1b']
    )
    client.register_instances_with_load_balancer(
        LoadBalancerName='my-lb',
        Instances=[
            {'InstanceId': instance_id1},
            {'InstanceId': instance_id2}
        ]
    )
    balancer = client.describe_load_balancers()['LoadBalancerDescriptions'][0]
    instance_ids = [instance['InstanceId']
                    for instance in balancer['Instances']]
    set(instance_ids).should.equal(set([instance_id1, instance_id2]))


@mock_ec2_deprecated
@mock_elb_deprecated
def test_deregister_instances():
    ec2_conn = boto.connect_ec2()
    reservation = ec2_conn.run_instances('ami-1234abcd', 2)
    instance_id1 = reservation.instances[0].id
    instance_id2 = reservation.instances[1].id

    conn = boto.connect_elb()
    ports = [(80, 8080, 'http'), (443, 8443, 'tcp')]
    lb = conn.create_load_balancer('my-lb', [], ports)

    lb.register_instances([instance_id1, instance_id2])

    balancer = conn.get_all_load_balancers()[0]
    balancer.instances.should.have.length_of(2)
    balancer.deregister_instances([instance_id1])

    balancer.instances.should.have.length_of(1)
    balancer.instances[0].id.should.equal(instance_id2)


@mock_ec2
@mock_elb
def test_deregister_instances_boto3():
    ec2 = boto3.resource('ec2', region_name='us-east-1')
    response = ec2.create_instances(
        ImageId='ami-1234abcd', MinCount=2, MaxCount=2)
    instance_id1 = response[0].id
    instance_id2 = response[1].id

    client = boto3.client('elb', region_name='us-east-1')
    client.create_load_balancer(
        LoadBalancerName='my-lb',
        Listeners=[{'Protocol': 'http',
                    'LoadBalancerPort': 80, 'InstancePort': 8080}],
        AvailabilityZones=['us-east-1a', 'us-east-1b']
    )
    client.register_instances_with_load_balancer(
        LoadBalancerName='my-lb',
        Instances=[
            {'InstanceId': instance_id1},
            {'InstanceId': instance_id2}
        ]
    )

    balancer = client.describe_load_balancers()['LoadBalancerDescriptions'][0]
    balancer['Instances'].should.have.length_of(2)

    client.deregister_instances_from_load_balancer(
        LoadBalancerName='my-lb',
        Instances=[
            {'InstanceId': instance_id1}
        ]
    )

    balancer = client.describe_load_balancers()['LoadBalancerDescriptions'][0]
    balancer['Instances'].should.have.length_of(1)
    balancer['Instances'][0]['InstanceId'].should.equal(instance_id2)


@mock_elb_deprecated
def test_default_attributes():
    conn = boto.connect_elb()
    ports = [(80, 8080, 'http'), (443, 8443, 'tcp')]
    lb = conn.create_load_balancer('my-lb', [], ports)
    attributes = lb.get_attributes()

    attributes.cross_zone_load_balancing.enabled.should.be.false
    attributes.connection_draining.enabled.should.be.false
    attributes.access_log.enabled.should.be.false
    attributes.connecting_settings.idle_timeout.should.equal(60)


@mock_elb_deprecated
def test_cross_zone_load_balancing_attribute():
    conn = boto.connect_elb()
    ports = [(80, 8080, 'http'), (443, 8443, 'tcp')]
    lb = conn.create_load_balancer('my-lb', [], ports)

    conn.modify_lb_attribute("my-lb", "CrossZoneLoadBalancing", True)
    attributes = lb.get_attributes(force=True)
    attributes.cross_zone_load_balancing.enabled.should.be.true

    conn.modify_lb_attribute("my-lb", "CrossZoneLoadBalancing", False)
    attributes = lb.get_attributes(force=True)
    attributes.cross_zone_load_balancing.enabled.should.be.false


@mock_elb_deprecated
def test_connection_draining_attribute():
    conn = boto.connect_elb()
    ports = [(80, 8080, 'http'), (443, 8443, 'tcp')]
    lb = conn.create_load_balancer('my-lb', [], ports)

    connection_draining = ConnectionDrainingAttribute()
    connection_draining.enabled = True
    connection_draining.timeout = 60

    conn.modify_lb_attribute(
        "my-lb", "ConnectionDraining", connection_draining)
    attributes = lb.get_attributes(force=True)
    attributes.connection_draining.enabled.should.be.true
    attributes.connection_draining.timeout.should.equal(60)

    connection_draining.timeout = 30
    conn.modify_lb_attribute(
        "my-lb", "ConnectionDraining", connection_draining)
    attributes = lb.get_attributes(force=True)
    attributes.connection_draining.timeout.should.equal(30)

    connection_draining.enabled = False
    conn.modify_lb_attribute(
        "my-lb", "ConnectionDraining", connection_draining)
    attributes = lb.get_attributes(force=True)
    attributes.connection_draining.enabled.should.be.false


@mock_elb_deprecated
def test_access_log_attribute():
    conn = boto.connect_elb()
    ports = [(80, 8080, 'http'), (443, 8443, 'tcp')]
    lb = conn.create_load_balancer('my-lb', [], ports)

    access_log = AccessLogAttribute()
    access_log.enabled = True
    access_log.s3_bucket_name = 'bucket'
    access_log.s3_bucket_prefix = 'prefix'
    access_log.emit_interval = 60

    conn.modify_lb_attribute("my-lb", "AccessLog", access_log)
    attributes = lb.get_attributes(force=True)
    attributes.access_log.enabled.should.be.true
    attributes.access_log.s3_bucket_name.should.equal("bucket")
    attributes.access_log.s3_bucket_prefix.should.equal("prefix")
    attributes.access_log.emit_interval.should.equal(60)

    access_log.enabled = False
    conn.modify_lb_attribute("my-lb", "AccessLog", access_log)
    attributes = lb.get_attributes(force=True)
    attributes.access_log.enabled.should.be.false


@mock_elb_deprecated
def test_connection_settings_attribute():
    conn = boto.connect_elb()
    ports = [(80, 8080, 'http'), (443, 8443, 'tcp')]
    lb = conn.create_load_balancer('my-lb', [], ports)

    connection_settings = ConnectionSettingAttribute(conn)
    connection_settings.idle_timeout = 120

    conn.modify_lb_attribute(
        "my-lb", "ConnectingSettings", connection_settings)
    attributes = lb.get_attributes(force=True)
    attributes.connecting_settings.idle_timeout.should.equal(120)

    connection_settings.idle_timeout = 60
    conn.modify_lb_attribute(
        "my-lb", "ConnectingSettings", connection_settings)
    attributes = lb.get_attributes(force=True)
    attributes.connecting_settings.idle_timeout.should.equal(60)


@mock_elb_deprecated
def test_create_lb_cookie_stickiness_policy():
    conn = boto.connect_elb()
    ports = [(80, 8080, 'http'), (443, 8443, 'tcp')]
    lb = conn.create_load_balancer('my-lb', [], ports)
    cookie_expiration_period = 60
    policy_name = "LBCookieStickinessPolicy"

    lb.create_cookie_stickiness_policy(cookie_expiration_period, policy_name)

    lb = conn.get_all_load_balancers()[0]
    # There appears to be a quirk about boto, whereby it returns a unicode
    # string for cookie_expiration_period, despite being stated in
    # documentation to be a long numeric.
    #
    # To work around that, this value is converted to an int and checked.
    cookie_expiration_period_response_str = lb.policies.lb_cookie_stickiness_policies[
        0].cookie_expiration_period
    int(cookie_expiration_period_response_str).should.equal(
        cookie_expiration_period)
    lb.policies.lb_cookie_stickiness_policies[
        0].policy_name.should.equal(policy_name)


@mock_elb_deprecated
def test_create_lb_cookie_stickiness_policy_no_expiry():
    conn = boto.connect_elb()
    ports = [(80, 8080, 'http'), (443, 8443, 'tcp')]
    lb = conn.create_load_balancer('my-lb', [], ports)
    policy_name = "LBCookieStickinessPolicy"

    lb.create_cookie_stickiness_policy(None, policy_name)

    lb = conn.get_all_load_balancers()[0]
    lb.policies.lb_cookie_stickiness_policies[
        0].cookie_expiration_period.should.be.none
    lb.policies.lb_cookie_stickiness_policies[
        0].policy_name.should.equal(policy_name)


@mock_elb_deprecated
def test_create_app_cookie_stickiness_policy():
    conn = boto.connect_elb()
    ports = [(80, 8080, 'http'), (443, 8443, 'tcp')]
    lb = conn.create_load_balancer('my-lb', [], ports)
    cookie_name = "my-stickiness-policy"
    policy_name = "AppCookieStickinessPolicy"

    lb.create_app_cookie_stickiness_policy(cookie_name, policy_name)

    lb = conn.get_all_load_balancers()[0]
    lb.policies.app_cookie_stickiness_policies[
        0].cookie_name.should.equal(cookie_name)
    lb.policies.app_cookie_stickiness_policies[
        0].policy_name.should.equal(policy_name)


@mock_elb_deprecated
def test_create_lb_policy():
    conn = boto.connect_elb()
    ports = [(80, 8080, 'http'), (443, 8443, 'tcp')]
    lb = conn.create_load_balancer('my-lb', [], ports)
    policy_name = "ProxyPolicy"

    lb.create_lb_policy(policy_name, 'ProxyProtocolPolicyType', {
                        'ProxyProtocol': True})

    lb = conn.get_all_load_balancers()[0]
    lb.policies.other_policies[0].policy_name.should.equal(policy_name)


@mock_elb_deprecated
def test_set_policies_of_listener():
    conn = boto.connect_elb()
    ports = [(80, 8080, 'http'), (443, 8443, 'tcp')]
    lb = conn.create_load_balancer('my-lb', [], ports)
    listener_port = 80
    policy_name = "my-stickiness-policy"

    # boto docs currently state that zero or one policy may be associated
    # with a given listener

    # in a real flow, it is necessary first to create a policy,
    # then to set that policy to the listener
    lb.create_cookie_stickiness_policy(None, policy_name)
    lb.set_policies_of_listener(listener_port, [policy_name])

    lb = conn.get_all_load_balancers()[0]
    listener = lb.listeners[0]
    listener.load_balancer_port.should.equal(listener_port)
    # by contrast to a backend, a listener stores only policy name strings
    listener.policy_names[0].should.equal(policy_name)


@mock_elb_deprecated
def test_set_policies_of_backend_server():
    conn = boto.connect_elb()
    ports = [(80, 8080, 'http'), (443, 8443, 'tcp')]
    lb = conn.create_load_balancer('my-lb', [], ports)
    instance_port = 8080
    policy_name = "ProxyPolicy"

    # in a real flow, it is necessary first to create a policy,
    # then to set that policy to the backend
    lb.create_lb_policy(policy_name, 'ProxyProtocolPolicyType', {
                        'ProxyProtocol': True})
    lb.set_policies_of_backend_server(instance_port, [policy_name])

    lb = conn.get_all_load_balancers()[0]
    backend = lb.backends[0]
    backend.instance_port.should.equal(instance_port)
    # by contrast to a listener, a backend stores OtherPolicy objects
    backend.policies[0].policy_name.should.equal(policy_name)


@mock_ec2_deprecated
@mock_elb_deprecated
def test_describe_instance_health():
    ec2_conn = boto.connect_ec2()
    reservation = ec2_conn.run_instances('ami-1234abcd', 2)
    instance_id1 = reservation.instances[0].id
    instance_id2 = reservation.instances[1].id

    conn = boto.connect_elb()
    zones = ['us-east-1a', 'us-east-1b']
    ports = [(80, 8080, 'http'), (443, 8443, 'tcp')]
    lb = conn.create_load_balancer('my-lb', zones, ports)

    instances_health = conn.describe_instance_health('my-lb')
    instances_health.should.be.empty

    lb.register_instances([instance_id1, instance_id2])

    instances_health = conn.describe_instance_health('my-lb')
    instances_health.should.have.length_of(2)
    for instance_health in instances_health:
        instance_health.instance_id.should.be.within(
            [instance_id1, instance_id2])
        instance_health.state.should.equal('InService')

    instances_health = conn.describe_instance_health('my-lb', [instance_id1])
    instances_health.should.have.length_of(1)
    instances_health[0].instance_id.should.equal(instance_id1)
    instances_health[0].state.should.equal('InService')


@mock_ec2
@mock_elb
def test_describe_instance_health_boto3():
    elb = boto3.client('elb', region_name="us-east-1")
    ec2 = boto3.client('ec2', region_name="us-east-1")
    instances = ec2.run_instances(MinCount=2, MaxCount=2)['Instances']
    lb_name = "my_load_balancer"
    elb.create_load_balancer(
        Listeners=[{
            'InstancePort': 80,
            'LoadBalancerPort': 8080,
            'Protocol': 'HTTP'
        }],
        LoadBalancerName=lb_name,
    )
    elb.register_instances_with_load_balancer(
        LoadBalancerName=lb_name,
        Instances=[{'InstanceId': instances[0]['InstanceId']}]
    )
    instances_health = elb.describe_instance_health(
        LoadBalancerName=lb_name,
        Instances=[{'InstanceId': instance['InstanceId']} for instance in instances]
    )
    instances_health['InstanceStates'].should.have.length_of(2)
    instances_health['InstanceStates'][0]['InstanceId'].\
        should.equal(instances[0]['InstanceId'])
    instances_health['InstanceStates'][0]['State'].\
        should.equal('InService')
    instances_health['InstanceStates'][1]['InstanceId'].\
        should.equal(instances[1]['InstanceId'])
    instances_health['InstanceStates'][1]['State'].\
        should.equal('Unknown')


@mock_elb
def test_add_remove_tags():
    client = boto3.client('elb', region_name='us-east-1')

    client.add_tags.when.called_with(LoadBalancerNames=['my-lb'],
                                     Tags=[{
                                         'Key': 'a',
                                         'Value': 'b'
                                     }]).should.throw(botocore.exceptions.ClientError)

    client.create_load_balancer(
        LoadBalancerName='my-lb',
        Listeners=[
            {'Protocol': 'tcp', 'LoadBalancerPort': 80, 'InstancePort': 8080}],
        AvailabilityZones=['us-east-1a', 'us-east-1b']
    )

    list(client.describe_load_balancers()[
         'LoadBalancerDescriptions']).should.have.length_of(1)

    client.add_tags(LoadBalancerNames=['my-lb'],
                    Tags=[{
                        'Key': 'a',
                        'Value': 'b'
                    }])

    tags = dict([(d['Key'], d['Value']) for d in client.describe_tags(
        LoadBalancerNames=['my-lb'])['TagDescriptions'][0]['Tags']])
    tags.should.have.key('a').which.should.equal('b')

    client.add_tags(LoadBalancerNames=['my-lb'],
                    Tags=[{
                        'Key': 'a',
                        'Value': 'b'
                    }, {
                        'Key': 'b',
                        'Value': 'b'
                    }, {
                        'Key': 'c',
                        'Value': 'b'
                    }, {
                        'Key': 'd',
                        'Value': 'b'
                    }, {
                        'Key': 'e',
                        'Value': 'b'
                    }, {
                        'Key': 'f',
                        'Value': 'b'
                    }, {
                        'Key': 'g',
                        'Value': 'b'
                    }, {
                        'Key': 'h',
                        'Value': 'b'
                    }, {
                        'Key': 'i',
                        'Value': 'b'
                    }, {
                        'Key': 'j',
                        'Value': 'b'
                    }])

    client.add_tags.when.called_with(LoadBalancerNames=['my-lb'],
                                     Tags=[{
                                         'Key': 'k',
                                         'Value': 'b'
                                     }]).should.throw(botocore.exceptions.ClientError)

    client.add_tags(LoadBalancerNames=['my-lb'],
                    Tags=[{
                        'Key': 'j',
                        'Value': 'c'
                    }])

    tags = dict([(d['Key'], d['Value']) for d in client.describe_tags(
        LoadBalancerNames=['my-lb'])['TagDescriptions'][0]['Tags']])

    tags.should.have.key('a').which.should.equal('b')
    tags.should.have.key('b').which.should.equal('b')
    tags.should.have.key('c').which.should.equal('b')
    tags.should.have.key('d').which.should.equal('b')
    tags.should.have.key('e').which.should.equal('b')
    tags.should.have.key('f').which.should.equal('b')
    tags.should.have.key('g').which.should.equal('b')
    tags.should.have.key('h').which.should.equal('b')
    tags.should.have.key('i').which.should.equal('b')
    tags.should.have.key('j').which.should.equal('c')
    tags.shouldnt.have.key('k')

    client.remove_tags(LoadBalancerNames=['my-lb'],
                       Tags=[{
                           'Key': 'a'
                       }])

    tags = dict([(d['Key'], d['Value']) for d in client.describe_tags(
        LoadBalancerNames=['my-lb'])['TagDescriptions'][0]['Tags']])

    tags.shouldnt.have.key('a')
    tags.should.have.key('b').which.should.equal('b')
    tags.should.have.key('c').which.should.equal('b')
    tags.should.have.key('d').which.should.equal('b')
    tags.should.have.key('e').which.should.equal('b')
    tags.should.have.key('f').which.should.equal('b')
    tags.should.have.key('g').which.should.equal('b')
    tags.should.have.key('h').which.should.equal('b')
    tags.should.have.key('i').which.should.equal('b')
    tags.should.have.key('j').which.should.equal('c')

    client.create_load_balancer(
        LoadBalancerName='other-lb',
        Listeners=[
            {'Protocol': 'tcp', 'LoadBalancerPort': 433, 'InstancePort': 8433}],
        AvailabilityZones=['us-east-1a', 'us-east-1b']
    )

    client.add_tags(LoadBalancerNames=['other-lb'],
                    Tags=[{
                        'Key': 'other',
                        'Value': 'something'
                    }])

    lb_tags = dict([(l['LoadBalancerName'], dict([(d['Key'], d['Value']) for d in l['Tags']]))
                    for l in client.describe_tags(LoadBalancerNames=['my-lb', 'other-lb'])['TagDescriptions']])

    lb_tags.should.have.key('my-lb')
    lb_tags.should.have.key('other-lb')

    lb_tags['my-lb'].shouldnt.have.key('other')
    lb_tags[
        'other-lb'].should.have.key('other').which.should.equal('something')


@mock_elb
def test_create_with_tags():
    client = boto3.client('elb', region_name='us-east-1')

    client.create_load_balancer(
        LoadBalancerName='my-lb',
        Listeners=[
            {'Protocol': 'tcp', 'LoadBalancerPort': 80, 'InstancePort': 8080}],
        AvailabilityZones=['us-east-1a', 'us-east-1b'],
        Tags=[{
            'Key': 'k',
            'Value': 'v'
        }]
    )

    tags = dict((d['Key'], d['Value']) for d in client.describe_tags(
        LoadBalancerNames=['my-lb'])['TagDescriptions'][0]['Tags'])
    tags.should.have.key('k').which.should.equal('v')


@mock_elb
def test_modify_attributes():
    client = boto3.client('elb', region_name='us-east-1')

    client.create_load_balancer(
        LoadBalancerName='my-lb',
        Listeners=[{'Protocol': 'tcp', 'LoadBalancerPort': 80, 'InstancePort': 8080}],
        AvailabilityZones=['us-east-1a', 'us-east-1b']
    )

    # Default ConnectionDraining timeout of 300 seconds
    client.modify_load_balancer_attributes(
        LoadBalancerName='my-lb',
        LoadBalancerAttributes={
            'ConnectionDraining': {'Enabled': True},
        }
    )
    lb_attrs = client.describe_load_balancer_attributes(LoadBalancerName='my-lb')
    lb_attrs['LoadBalancerAttributes']['ConnectionDraining']['Enabled'].should.equal(True)
    lb_attrs['LoadBalancerAttributes']['ConnectionDraining']['Timeout'].should.equal(300)

    # specify a custom ConnectionDraining timeout
    client.modify_load_balancer_attributes(
        LoadBalancerName='my-lb',
        LoadBalancerAttributes={
            'ConnectionDraining': {
                'Enabled': True,
                'Timeout': 45,
            },
        }
    )
    lb_attrs = client.describe_load_balancer_attributes(LoadBalancerName='my-lb')
    lb_attrs['LoadBalancerAttributes']['ConnectionDraining']['Enabled'].should.equal(True)
    lb_attrs['LoadBalancerAttributes']['ConnectionDraining']['Timeout'].should.equal(45)


@mock_ec2
@mock_elb
def test_subnets():
    ec2 = boto3.resource('ec2', region_name='us-east-1')
    vpc = ec2.create_vpc(
        CidrBlock='172.28.7.0/24',
        InstanceTenancy='default'
    )
    subnet = ec2.create_subnet(
        VpcId=vpc.id,
        CidrBlock='172.28.7.192/26'
    )
    client = boto3.client('elb', region_name='us-east-1')
    client.create_load_balancer(
        LoadBalancerName='my-lb',
        Listeners=[
            {'Protocol': 'tcp', 'LoadBalancerPort': 80, 'InstancePort': 8080}],
        Subnets=[subnet.id]
    )

    lb = client.describe_load_balancers()['LoadBalancerDescriptions'][0]
    lb.should.have.key('Subnets').which.should.have.length_of(1)
    lb['Subnets'][0].should.equal(subnet.id)

    lb.should.have.key('VPCId').which.should.equal(vpc.id)


@mock_elb_deprecated
def test_create_load_balancer_duplicate():
    conn = boto.connect_elb()
    ports = [(80, 8080, 'http'), (443, 8443, 'tcp')]
    conn.create_load_balancer('my-lb', [], ports)
    conn.create_load_balancer.when.called_with(
        'my-lb', [], ports).should.throw(BotoServerError)
=======
from __future__ import unicode_literals
import boto3
import botocore
import boto
import boto.ec2.elb
from boto.ec2.elb import HealthCheck
from boto.ec2.elb.attributes import (
    ConnectionSettingAttribute,
    ConnectionDrainingAttribute,
    AccessLogAttribute,
)
from botocore.exceptions import ClientError
from boto.exception import BotoServerError
from nose.tools import assert_raises
import sure  # noqa

from moto import mock_elb, mock_ec2, mock_elb_deprecated, mock_ec2_deprecated


@mock_elb_deprecated
@mock_ec2_deprecated
def test_create_load_balancer():
    conn = boto.connect_elb()
    ec2 = boto.ec2.connect_to_region("us-east-1")

    security_group = ec2.create_security_group('sg-abc987', 'description')

    zones = ['us-east-1a', 'us-east-1b']
    ports = [(80, 8080, 'http'), (443, 8443, 'tcp')]
    conn.create_load_balancer('my-lb', zones, ports, scheme='internal', security_groups=[security_group.id])

    balancers = conn.get_all_load_balancers()
    balancer = balancers[0]
    balancer.name.should.equal("my-lb")
    balancer.scheme.should.equal("internal")
    list(balancer.security_groups).should.equal([security_group.id])
    set(balancer.availability_zones).should.equal(
        set(['us-east-1a', 'us-east-1b']))
    listener1 = balancer.listeners[0]
    listener1.load_balancer_port.should.equal(80)
    listener1.instance_port.should.equal(8080)
    listener1.protocol.should.equal("HTTP")
    listener2 = balancer.listeners[1]
    listener2.load_balancer_port.should.equal(443)
    listener2.instance_port.should.equal(8443)
    listener2.protocol.should.equal("TCP")


@mock_elb_deprecated
def test_getting_missing_elb():
    conn = boto.connect_elb()
    conn.get_all_load_balancers.when.called_with(
        load_balancer_names='aaa').should.throw(BotoServerError)


@mock_elb_deprecated
def test_create_elb_in_multiple_region():
    zones = ['us-east-1a', 'us-east-1b']
    ports = [(80, 8080, 'http'), (443, 8443, 'tcp')]

    west1_conn = boto.ec2.elb.connect_to_region("us-west-1")
    west1_conn.create_load_balancer('my-lb', zones, ports)

    west2_conn = boto.ec2.elb.connect_to_region("us-west-2")
    west2_conn.create_load_balancer('my-lb', zones, ports)

    list(west1_conn.get_all_load_balancers()).should.have.length_of(1)
    list(west2_conn.get_all_load_balancers()).should.have.length_of(1)


@mock_elb_deprecated
def test_create_load_balancer_with_certificate():
    conn = boto.connect_elb()

    zones = ['us-east-1a']
    ports = [
        (443, 8443, 'https', 'arn:aws:iam:123456789012:server-certificate/test-cert')]
    conn.create_load_balancer('my-lb', zones, ports)

    balancers = conn.get_all_load_balancers()
    balancer = balancers[0]
    balancer.name.should.equal("my-lb")
    balancer.scheme.should.equal("internet-facing")
    set(balancer.availability_zones).should.equal(set(['us-east-1a']))
    listener = balancer.listeners[0]
    listener.load_balancer_port.should.equal(443)
    listener.instance_port.should.equal(8443)
    listener.protocol.should.equal("HTTPS")
    listener.ssl_certificate_id.should.equal(
        'arn:aws:iam:123456789012:server-certificate/test-cert')


@mock_elb
def test_create_and_delete_boto3_support():
    client = boto3.client('elb', region_name='us-east-1')

    client.create_load_balancer(
        LoadBalancerName='my-lb',
        Listeners=[
            {'Protocol': 'tcp', 'LoadBalancerPort': 80, 'InstancePort': 8080}],
        AvailabilityZones=['us-east-1a', 'us-east-1b']
    )
    list(client.describe_load_balancers()[
         'LoadBalancerDescriptions']).should.have.length_of(1)

    client.delete_load_balancer(
        LoadBalancerName='my-lb'
    )
    list(client.describe_load_balancers()[
         'LoadBalancerDescriptions']).should.have.length_of(0)


@mock_elb
def test_create_load_balancer_with_no_listeners_defined():
    client = boto3.client('elb', region_name='us-east-1')

    with assert_raises(ClientError):
        client.create_load_balancer(
            LoadBalancerName='my-lb',
            Listeners=[],
            AvailabilityZones=['us-east-1a', 'us-east-1b']
        )


@mock_elb
def test_describe_paginated_balancers():
    client = boto3.client('elb', region_name='us-east-1')

    for i in range(51):
        client.create_load_balancer(
            LoadBalancerName='my-lb%d' % i,
            Listeners=[
                {'Protocol': 'tcp', 'LoadBalancerPort': 80, 'InstancePort': 8080}],
            AvailabilityZones=['us-east-1a', 'us-east-1b']
        )

    resp = client.describe_load_balancers()
    resp['LoadBalancerDescriptions'].should.have.length_of(50)
    resp['NextMarker'].should.equal(resp['LoadBalancerDescriptions'][-1]['LoadBalancerName'])
    resp2 = client.describe_load_balancers(Marker=resp['NextMarker'])
    resp2['LoadBalancerDescriptions'].should.have.length_of(1)
    assert 'NextToken' not in resp2.keys()


@mock_elb
@mock_ec2
def test_apply_security_groups_to_load_balancer():
    client = boto3.client('elb', region_name='us-east-1')
    ec2 = boto3.resource('ec2', region_name='us-east-1')

    vpc = ec2.create_vpc(CidrBlock='10.0.0.0/16')
    security_group = ec2.create_security_group(
        GroupName='sg01', Description='Test security group sg01', VpcId=vpc.id)

    client.create_load_balancer(
        LoadBalancerName='my-lb',
        Listeners=[
            {'Protocol': 'tcp', 'LoadBalancerPort': 80, 'InstancePort': 8080}],
        AvailabilityZones=['us-east-1a', 'us-east-1b']
    )

    response = client.apply_security_groups_to_load_balancer(
        LoadBalancerName='my-lb',
        SecurityGroups=[security_group.id])

    assert response['SecurityGroups'] == [security_group.id]
    balancer = client.describe_load_balancers()['LoadBalancerDescriptions'][0]
    assert balancer['SecurityGroups'] == [security_group.id]

    # Using a not-real security group raises an error
    with assert_raises(ClientError) as error:
        response = client.apply_security_groups_to_load_balancer(
            LoadBalancerName='my-lb',
            SecurityGroups=['not-really-a-security-group'])
    assert "One or more of the specified security groups do not exist." in str(error.exception)


@mock_elb_deprecated
def test_add_listener():
    conn = boto.connect_elb()
    zones = ['us-east-1a', 'us-east-1b']
    ports = [(80, 8080, 'http')]
    conn.create_load_balancer('my-lb', zones, ports)
    new_listener = (443, 8443, 'tcp')
    conn.create_load_balancer_listeners('my-lb', [new_listener])
    balancers = conn.get_all_load_balancers()
    balancer = balancers[0]
    listener1 = balancer.listeners[0]
    listener1.load_balancer_port.should.equal(80)
    listener1.instance_port.should.equal(8080)
    listener1.protocol.should.equal("HTTP")
    listener2 = balancer.listeners[1]
    listener2.load_balancer_port.should.equal(443)
    listener2.instance_port.should.equal(8443)
    listener2.protocol.should.equal("TCP")


@mock_elb_deprecated
def test_delete_listener():
    conn = boto.connect_elb()

    zones = ['us-east-1a', 'us-east-1b']
    ports = [(80, 8080, 'http'), (443, 8443, 'tcp')]
    conn.create_load_balancer('my-lb', zones, ports)
    conn.delete_load_balancer_listeners('my-lb', [443])
    balancers = conn.get_all_load_balancers()
    balancer = balancers[0]
    listener1 = balancer.listeners[0]
    listener1.load_balancer_port.should.equal(80)
    listener1.instance_port.should.equal(8080)
    listener1.protocol.should.equal("HTTP")
    balancer.listeners.should.have.length_of(1)


@mock_elb
def test_create_and_delete_listener_boto3_support():
    client = boto3.client('elb', region_name='us-east-1')

    client.create_load_balancer(
        LoadBalancerName='my-lb',
        Listeners=[{'Protocol': 'http',
                    'LoadBalancerPort': 80, 'InstancePort': 8080}],
        AvailabilityZones=['us-east-1a', 'us-east-1b']
    )
    list(client.describe_load_balancers()[
         'LoadBalancerDescriptions']).should.have.length_of(1)

    client.create_load_balancer_listeners(
        LoadBalancerName='my-lb',
        Listeners=[
            {'Protocol': 'tcp', 'LoadBalancerPort': 443, 'InstancePort': 8443}]
    )
    balancer = client.describe_load_balancers()['LoadBalancerDescriptions'][0]
    list(balancer['ListenerDescriptions']).should.have.length_of(2)
    balancer['ListenerDescriptions'][0][
        'Listener']['Protocol'].should.equal('HTTP')
    balancer['ListenerDescriptions'][0]['Listener'][
        'LoadBalancerPort'].should.equal(80)
    balancer['ListenerDescriptions'][0]['Listener'][
        'InstancePort'].should.equal(8080)
    balancer['ListenerDescriptions'][1][
        'Listener']['Protocol'].should.equal('TCP')
    balancer['ListenerDescriptions'][1]['Listener'][
        'LoadBalancerPort'].should.equal(443)
    balancer['ListenerDescriptions'][1]['Listener'][
        'InstancePort'].should.equal(8443)

    # Creating this listener with an conflicting definition throws error
    with assert_raises(ClientError):
        client.create_load_balancer_listeners(
            LoadBalancerName='my-lb',
            Listeners=[
                {'Protocol': 'tcp', 'LoadBalancerPort': 443, 'InstancePort': 1234}]
        )

    client.delete_load_balancer_listeners(
        LoadBalancerName='my-lb',
        LoadBalancerPorts=[443])

    balancer = client.describe_load_balancers()['LoadBalancerDescriptions'][0]
    list(balancer['ListenerDescriptions']).should.have.length_of(1)


@mock_elb_deprecated
def test_set_sslcertificate():
    conn = boto.connect_elb()

    zones = ['us-east-1a', 'us-east-1b']
    ports = [(443, 8443, 'tcp')]
    conn.create_load_balancer('my-lb', zones, ports)
    conn.set_lb_listener_SSL_certificate('my-lb', '443', 'arn:certificate')
    balancers = conn.get_all_load_balancers()
    balancer = balancers[0]
    listener1 = balancer.listeners[0]
    listener1.load_balancer_port.should.equal(443)
    listener1.instance_port.should.equal(8443)
    listener1.protocol.should.equal("TCP")
    listener1.ssl_certificate_id.should.equal("arn:certificate")


@mock_elb_deprecated
def test_get_load_balancers_by_name():
    conn = boto.connect_elb()

    zones = ['us-east-1a', 'us-east-1b']
    ports = [(80, 8080, 'http'), (443, 8443, 'tcp')]
    conn.create_load_balancer('my-lb1', zones, ports)
    conn.create_load_balancer('my-lb2', zones, ports)
    conn.create_load_balancer('my-lb3', zones, ports)

    conn.get_all_load_balancers().should.have.length_of(3)
    conn.get_all_load_balancers(
        load_balancer_names=['my-lb1']).should.have.length_of(1)
    conn.get_all_load_balancers(
        load_balancer_names=['my-lb1', 'my-lb2']).should.have.length_of(2)


@mock_elb_deprecated
def test_delete_load_balancer():
    conn = boto.connect_elb()

    zones = ['us-east-1a']
    ports = [(80, 8080, 'http'), (443, 8443, 'tcp')]
    conn.create_load_balancer('my-lb', zones, ports)

    balancers = conn.get_all_load_balancers()
    balancers.should.have.length_of(1)

    conn.delete_load_balancer("my-lb")
    balancers = conn.get_all_load_balancers()
    balancers.should.have.length_of(0)


@mock_elb_deprecated
def test_create_health_check():
    conn = boto.connect_elb()

    hc = HealthCheck(
        interval=20,
        healthy_threshold=3,
        unhealthy_threshold=5,
        target='HTTP:8080/health',
        timeout=23,
    )

    ports = [(80, 8080, 'http'), (443, 8443, 'tcp')]
    lb = conn.create_load_balancer('my-lb', [], ports)
    lb.configure_health_check(hc)

    balancer = conn.get_all_load_balancers()[0]
    health_check = balancer.health_check
    health_check.interval.should.equal(20)
    health_check.healthy_threshold.should.equal(3)
    health_check.unhealthy_threshold.should.equal(5)
    health_check.target.should.equal('HTTP:8080/health')
    health_check.timeout.should.equal(23)


@mock_elb
def test_create_health_check_boto3():
    client = boto3.client('elb', region_name='us-east-1')

    client.create_load_balancer(
        LoadBalancerName='my-lb',
        Listeners=[{'Protocol': 'http',
                    'LoadBalancerPort': 80, 'InstancePort': 8080}],
        AvailabilityZones=['us-east-1a', 'us-east-1b']
    )
    client.configure_health_check(
        LoadBalancerName='my-lb',
        HealthCheck={
            'Target': 'HTTP:8080/health',
            'Interval': 20,
            'Timeout': 23,
            'HealthyThreshold': 3,
            'UnhealthyThreshold': 5
        }
    )

    balancer = client.describe_load_balancers()['LoadBalancerDescriptions'][0]
    balancer['HealthCheck']['Target'].should.equal('HTTP:8080/health')
    balancer['HealthCheck']['Interval'].should.equal(20)
    balancer['HealthCheck']['Timeout'].should.equal(23)
    balancer['HealthCheck']['HealthyThreshold'].should.equal(3)
    balancer['HealthCheck']['UnhealthyThreshold'].should.equal(5)


@mock_ec2_deprecated
@mock_elb_deprecated
def test_register_instances():
    ec2_conn = boto.connect_ec2()
    reservation = ec2_conn.run_instances('ami-1234abcd', 2)
    instance_id1 = reservation.instances[0].id
    instance_id2 = reservation.instances[1].id

    conn = boto.connect_elb()
    ports = [(80, 8080, 'http'), (443, 8443, 'tcp')]
    lb = conn.create_load_balancer('my-lb', [], ports)

    lb.register_instances([instance_id1, instance_id2])

    balancer = conn.get_all_load_balancers()[0]
    instance_ids = [instance.id for instance in balancer.instances]
    set(instance_ids).should.equal(set([instance_id1, instance_id2]))


@mock_ec2
@mock_elb
def test_register_instances_boto3():
    ec2 = boto3.resource('ec2', region_name='us-east-1')
    response = ec2.create_instances(
        ImageId='ami-1234abcd', MinCount=2, MaxCount=2)
    instance_id1 = response[0].id
    instance_id2 = response[1].id

    client = boto3.client('elb', region_name='us-east-1')
    client.create_load_balancer(
        LoadBalancerName='my-lb',
        Listeners=[{'Protocol': 'http',
                    'LoadBalancerPort': 80, 'InstancePort': 8080}],
        AvailabilityZones=['us-east-1a', 'us-east-1b']
    )
    client.register_instances_with_load_balancer(
        LoadBalancerName='my-lb',
        Instances=[
            {'InstanceId': instance_id1},
            {'InstanceId': instance_id2}
        ]
    )
    balancer = client.describe_load_balancers()['LoadBalancerDescriptions'][0]
    instance_ids = [instance['InstanceId']
                    for instance in balancer['Instances']]
    set(instance_ids).should.equal(set([instance_id1, instance_id2]))


@mock_ec2_deprecated
@mock_elb_deprecated
def test_deregister_instances():
    ec2_conn = boto.connect_ec2()
    reservation = ec2_conn.run_instances('ami-1234abcd', 2)
    instance_id1 = reservation.instances[0].id
    instance_id2 = reservation.instances[1].id

    conn = boto.connect_elb()
    ports = [(80, 8080, 'http'), (443, 8443, 'tcp')]
    lb = conn.create_load_balancer('my-lb', [], ports)

    lb.register_instances([instance_id1, instance_id2])

    balancer = conn.get_all_load_balancers()[0]
    balancer.instances.should.have.length_of(2)
    balancer.deregister_instances([instance_id1])

    balancer.instances.should.have.length_of(1)
    balancer.instances[0].id.should.equal(instance_id2)


@mock_ec2
@mock_elb
def test_deregister_instances_boto3():
    ec2 = boto3.resource('ec2', region_name='us-east-1')
    response = ec2.create_instances(
        ImageId='ami-1234abcd', MinCount=2, MaxCount=2)
    instance_id1 = response[0].id
    instance_id2 = response[1].id

    client = boto3.client('elb', region_name='us-east-1')
    client.create_load_balancer(
        LoadBalancerName='my-lb',
        Listeners=[{'Protocol': 'http',
                    'LoadBalancerPort': 80, 'InstancePort': 8080}],
        AvailabilityZones=['us-east-1a', 'us-east-1b']
    )
    client.register_instances_with_load_balancer(
        LoadBalancerName='my-lb',
        Instances=[
            {'InstanceId': instance_id1},
            {'InstanceId': instance_id2}
        ]
    )

    balancer = client.describe_load_balancers()['LoadBalancerDescriptions'][0]
    balancer['Instances'].should.have.length_of(2)

    client.deregister_instances_from_load_balancer(
        LoadBalancerName='my-lb',
        Instances=[
            {'InstanceId': instance_id1}
        ]
    )

    balancer = client.describe_load_balancers()['LoadBalancerDescriptions'][0]
    balancer['Instances'].should.have.length_of(1)
    balancer['Instances'][0]['InstanceId'].should.equal(instance_id2)


@mock_elb_deprecated
def test_default_attributes():
    conn = boto.connect_elb()
    ports = [(80, 8080, 'http'), (443, 8443, 'tcp')]
    lb = conn.create_load_balancer('my-lb', [], ports)
    attributes = lb.get_attributes()

    attributes.cross_zone_load_balancing.enabled.should.be.false
    attributes.connection_draining.enabled.should.be.false
    attributes.access_log.enabled.should.be.false
    attributes.connecting_settings.idle_timeout.should.equal(60)


@mock_elb_deprecated
def test_cross_zone_load_balancing_attribute():
    conn = boto.connect_elb()
    ports = [(80, 8080, 'http'), (443, 8443, 'tcp')]
    lb = conn.create_load_balancer('my-lb', [], ports)

    conn.modify_lb_attribute("my-lb", "CrossZoneLoadBalancing", True)
    attributes = lb.get_attributes(force=True)
    attributes.cross_zone_load_balancing.enabled.should.be.true

    conn.modify_lb_attribute("my-lb", "CrossZoneLoadBalancing", False)
    attributes = lb.get_attributes(force=True)
    attributes.cross_zone_load_balancing.enabled.should.be.false


@mock_elb_deprecated
def test_connection_draining_attribute():
    conn = boto.connect_elb()
    ports = [(80, 8080, 'http'), (443, 8443, 'tcp')]
    lb = conn.create_load_balancer('my-lb', [], ports)

    connection_draining = ConnectionDrainingAttribute()
    connection_draining.enabled = True
    connection_draining.timeout = 60

    conn.modify_lb_attribute(
        "my-lb", "ConnectionDraining", connection_draining)
    attributes = lb.get_attributes(force=True)
    attributes.connection_draining.enabled.should.be.true
    attributes.connection_draining.timeout.should.equal(60)

    connection_draining.timeout = 30
    conn.modify_lb_attribute(
        "my-lb", "ConnectionDraining", connection_draining)
    attributes = lb.get_attributes(force=True)
    attributes.connection_draining.timeout.should.equal(30)

    connection_draining.enabled = False
    conn.modify_lb_attribute(
        "my-lb", "ConnectionDraining", connection_draining)
    attributes = lb.get_attributes(force=True)
    attributes.connection_draining.enabled.should.be.false


@mock_elb_deprecated
def test_access_log_attribute():
    conn = boto.connect_elb()
    ports = [(80, 8080, 'http'), (443, 8443, 'tcp')]
    lb = conn.create_load_balancer('my-lb', [], ports)

    access_log = AccessLogAttribute()
    access_log.enabled = True
    access_log.s3_bucket_name = 'bucket'
    access_log.s3_bucket_prefix = 'prefix'
    access_log.emit_interval = 60

    conn.modify_lb_attribute("my-lb", "AccessLog", access_log)
    attributes = lb.get_attributes(force=True)
    attributes.access_log.enabled.should.be.true
    attributes.access_log.s3_bucket_name.should.equal("bucket")
    attributes.access_log.s3_bucket_prefix.should.equal("prefix")
    attributes.access_log.emit_interval.should.equal(60)

    access_log.enabled = False
    conn.modify_lb_attribute("my-lb", "AccessLog", access_log)
    attributes = lb.get_attributes(force=True)
    attributes.access_log.enabled.should.be.false


@mock_elb_deprecated
def test_connection_settings_attribute():
    conn = boto.connect_elb()
    ports = [(80, 8080, 'http'), (443, 8443, 'tcp')]
    lb = conn.create_load_balancer('my-lb', [], ports)

    connection_settings = ConnectionSettingAttribute(conn)
    connection_settings.idle_timeout = 120

    conn.modify_lb_attribute(
        "my-lb", "ConnectingSettings", connection_settings)
    attributes = lb.get_attributes(force=True)
    attributes.connecting_settings.idle_timeout.should.equal(120)

    connection_settings.idle_timeout = 60
    conn.modify_lb_attribute(
        "my-lb", "ConnectingSettings", connection_settings)
    attributes = lb.get_attributes(force=True)
    attributes.connecting_settings.idle_timeout.should.equal(60)


@mock_elb_deprecated
def test_create_lb_cookie_stickiness_policy():
    conn = boto.connect_elb()
    ports = [(80, 8080, 'http'), (443, 8443, 'tcp')]
    lb = conn.create_load_balancer('my-lb', [], ports)
    cookie_expiration_period = 60
    policy_name = "LBCookieStickinessPolicy"

    lb.create_cookie_stickiness_policy(cookie_expiration_period, policy_name)

    lb = conn.get_all_load_balancers()[0]
    # There appears to be a quirk about boto, whereby it returns a unicode
    # string for cookie_expiration_period, despite being stated in
    # documentation to be a long numeric.
    #
    # To work around that, this value is converted to an int and checked.
    cookie_expiration_period_response_str = lb.policies.lb_cookie_stickiness_policies[
        0].cookie_expiration_period
    int(cookie_expiration_period_response_str).should.equal(
        cookie_expiration_period)
    lb.policies.lb_cookie_stickiness_policies[
        0].policy_name.should.equal(policy_name)


@mock_elb_deprecated
def test_create_lb_cookie_stickiness_policy_no_expiry():
    conn = boto.connect_elb()
    ports = [(80, 8080, 'http'), (443, 8443, 'tcp')]
    lb = conn.create_load_balancer('my-lb', [], ports)
    policy_name = "LBCookieStickinessPolicy"

    lb.create_cookie_stickiness_policy(None, policy_name)

    lb = conn.get_all_load_balancers()[0]
    lb.policies.lb_cookie_stickiness_policies[
        0].cookie_expiration_period.should.be.none
    lb.policies.lb_cookie_stickiness_policies[
        0].policy_name.should.equal(policy_name)


@mock_elb_deprecated
def test_create_app_cookie_stickiness_policy():
    conn = boto.connect_elb()
    ports = [(80, 8080, 'http'), (443, 8443, 'tcp')]
    lb = conn.create_load_balancer('my-lb', [], ports)
    cookie_name = "my-stickiness-policy"
    policy_name = "AppCookieStickinessPolicy"

    lb.create_app_cookie_stickiness_policy(cookie_name, policy_name)

    lb = conn.get_all_load_balancers()[0]
    lb.policies.app_cookie_stickiness_policies[
        0].cookie_name.should.equal(cookie_name)
    lb.policies.app_cookie_stickiness_policies[
        0].policy_name.should.equal(policy_name)


@mock_elb_deprecated
def test_create_lb_policy():
    conn = boto.connect_elb()
    ports = [(80, 8080, 'http'), (443, 8443, 'tcp')]
    lb = conn.create_load_balancer('my-lb', [], ports)
    policy_name = "ProxyPolicy"

    lb.create_lb_policy(policy_name, 'ProxyProtocolPolicyType', {
                        'ProxyProtocol': True})

    lb = conn.get_all_load_balancers()[0]
    lb.policies.other_policies[0].policy_name.should.equal(policy_name)


@mock_elb_deprecated
def test_set_policies_of_listener():
    conn = boto.connect_elb()
    ports = [(80, 8080, 'http'), (443, 8443, 'tcp')]
    lb = conn.create_load_balancer('my-lb', [], ports)
    listener_port = 80
    policy_name = "my-stickiness-policy"

    # boto docs currently state that zero or one policy may be associated
    # with a given listener

    # in a real flow, it is necessary first to create a policy,
    # then to set that policy to the listener
    lb.create_cookie_stickiness_policy(None, policy_name)
    lb.set_policies_of_listener(listener_port, [policy_name])

    lb = conn.get_all_load_balancers()[0]
    listener = lb.listeners[0]
    listener.load_balancer_port.should.equal(listener_port)
    # by contrast to a backend, a listener stores only policy name strings
    listener.policy_names[0].should.equal(policy_name)


@mock_elb_deprecated
def test_set_policies_of_backend_server():
    conn = boto.connect_elb()
    ports = [(80, 8080, 'http'), (443, 8443, 'tcp')]
    lb = conn.create_load_balancer('my-lb', [], ports)
    instance_port = 8080
    policy_name = "ProxyPolicy"

    # in a real flow, it is necessary first to create a policy,
    # then to set that policy to the backend
    lb.create_lb_policy(policy_name, 'ProxyProtocolPolicyType', {
                        'ProxyProtocol': True})
    lb.set_policies_of_backend_server(instance_port, [policy_name])

    lb = conn.get_all_load_balancers()[0]
    backend = lb.backends[0]
    backend.instance_port.should.equal(instance_port)
    # by contrast to a listener, a backend stores OtherPolicy objects
    backend.policies[0].policy_name.should.equal(policy_name)


@mock_ec2_deprecated
@mock_elb_deprecated
def test_describe_instance_health():
    ec2_conn = boto.connect_ec2()
    reservation = ec2_conn.run_instances('ami-1234abcd', 2)
    instance_id1 = reservation.instances[0].id
    instance_id2 = reservation.instances[1].id

    conn = boto.connect_elb()
    zones = ['us-east-1a', 'us-east-1b']
    ports = [(80, 8080, 'http'), (443, 8443, 'tcp')]
    lb = conn.create_load_balancer('my-lb', zones, ports)

    instances_health = conn.describe_instance_health('my-lb')
    instances_health.should.be.empty

    lb.register_instances([instance_id1, instance_id2])

    instances_health = conn.describe_instance_health('my-lb')
    instances_health.should.have.length_of(2)
    for instance_health in instances_health:
        instance_health.instance_id.should.be.within(
            [instance_id1, instance_id2])
        instance_health.state.should.equal('InService')

    instances_health = conn.describe_instance_health('my-lb', [instance_id1])
    instances_health.should.have.length_of(1)
    instances_health[0].instance_id.should.equal(instance_id1)
    instances_health[0].state.should.equal('InService')


@mock_ec2
@mock_elb
def test_describe_instance_health_boto3():
    elb = boto3.client('elb', region_name="us-east-1")
    ec2 = boto3.client('ec2', region_name="us-east-1")
    instances = ec2.run_instances(MinCount=2, MaxCount=2)['Instances']
    lb_name = "my_load_balancer"
    elb.create_load_balancer(
        Listeners=[{
            'InstancePort': 80,
            'LoadBalancerPort': 8080,
            'Protocol': 'HTTP'
        }],
        LoadBalancerName=lb_name,
    )
    elb.register_instances_with_load_balancer(
        LoadBalancerName=lb_name,
        Instances=[{'InstanceId': instances[0]['InstanceId']}]
    )
    instances_health = elb.describe_instance_health(
        LoadBalancerName=lb_name,
        Instances=[{'InstanceId': instance['InstanceId']} for instance in instances]
    )
    instances_health['InstanceStates'].should.have.length_of(2)
    instances_health['InstanceStates'][0]['InstanceId'].\
        should.equal(instances[0]['InstanceId'])
    instances_health['InstanceStates'][0]['State'].\
        should.equal('InService')
    instances_health['InstanceStates'][1]['InstanceId'].\
        should.equal(instances[1]['InstanceId'])
    instances_health['InstanceStates'][1]['State'].\
        should.equal('Unknown')


@mock_elb
def test_add_remove_tags():
    client = boto3.client('elb', region_name='us-east-1')

    client.add_tags.when.called_with(LoadBalancerNames=['my-lb'],
                                     Tags=[{
                                         'Key': 'a',
                                         'Value': 'b'
                                     }]).should.throw(botocore.exceptions.ClientError)

    client.create_load_balancer(
        LoadBalancerName='my-lb',
        Listeners=[
            {'Protocol': 'tcp', 'LoadBalancerPort': 80, 'InstancePort': 8080}],
        AvailabilityZones=['us-east-1a', 'us-east-1b']
    )

    list(client.describe_load_balancers()[
         'LoadBalancerDescriptions']).should.have.length_of(1)

    client.add_tags(LoadBalancerNames=['my-lb'],
                    Tags=[{
                        'Key': 'a',
                        'Value': 'b'
                    }])

    tags = dict([(d['Key'], d['Value']) for d in client.describe_tags(
        LoadBalancerNames=['my-lb'])['TagDescriptions'][0]['Tags']])
    tags.should.have.key('a').which.should.equal('b')

    client.add_tags(LoadBalancerNames=['my-lb'],
                    Tags=[{
                        'Key': 'a',
                        'Value': 'b'
                    }, {
                        'Key': 'b',
                        'Value': 'b'
                    }, {
                        'Key': 'c',
                        'Value': 'b'
                    }, {
                        'Key': 'd',
                        'Value': 'b'
                    }, {
                        'Key': 'e',
                        'Value': 'b'
                    }, {
                        'Key': 'f',
                        'Value': 'b'
                    }, {
                        'Key': 'g',
                        'Value': 'b'
                    }, {
                        'Key': 'h',
                        'Value': 'b'
                    }, {
                        'Key': 'i',
                        'Value': 'b'
                    }, {
                        'Key': 'j',
                        'Value': 'b'
                    }])

    client.add_tags.when.called_with(LoadBalancerNames=['my-lb'],
                                     Tags=[{
                                         'Key': 'k',
                                         'Value': 'b'
                                     }]).should.throw(botocore.exceptions.ClientError)

    client.add_tags(LoadBalancerNames=['my-lb'],
                    Tags=[{
                        'Key': 'j',
                        'Value': 'c'
                    }])

    tags = dict([(d['Key'], d['Value']) for d in client.describe_tags(
        LoadBalancerNames=['my-lb'])['TagDescriptions'][0]['Tags']])

    tags.should.have.key('a').which.should.equal('b')
    tags.should.have.key('b').which.should.equal('b')
    tags.should.have.key('c').which.should.equal('b')
    tags.should.have.key('d').which.should.equal('b')
    tags.should.have.key('e').which.should.equal('b')
    tags.should.have.key('f').which.should.equal('b')
    tags.should.have.key('g').which.should.equal('b')
    tags.should.have.key('h').which.should.equal('b')
    tags.should.have.key('i').which.should.equal('b')
    tags.should.have.key('j').which.should.equal('c')
    tags.shouldnt.have.key('k')

    client.remove_tags(LoadBalancerNames=['my-lb'],
                       Tags=[{
                           'Key': 'a'
                       }])

    tags = dict([(d['Key'], d['Value']) for d in client.describe_tags(
        LoadBalancerNames=['my-lb'])['TagDescriptions'][0]['Tags']])

    tags.shouldnt.have.key('a')
    tags.should.have.key('b').which.should.equal('b')
    tags.should.have.key('c').which.should.equal('b')
    tags.should.have.key('d').which.should.equal('b')
    tags.should.have.key('e').which.should.equal('b')
    tags.should.have.key('f').which.should.equal('b')
    tags.should.have.key('g').which.should.equal('b')
    tags.should.have.key('h').which.should.equal('b')
    tags.should.have.key('i').which.should.equal('b')
    tags.should.have.key('j').which.should.equal('c')

    client.create_load_balancer(
        LoadBalancerName='other-lb',
        Listeners=[
            {'Protocol': 'tcp', 'LoadBalancerPort': 433, 'InstancePort': 8433}],
        AvailabilityZones=['us-east-1a', 'us-east-1b']
    )

    client.add_tags(LoadBalancerNames=['other-lb'],
                    Tags=[{
                        'Key': 'other',
                        'Value': 'something'
                    }])

    lb_tags = dict([(l['LoadBalancerName'], dict([(d['Key'], d['Value']) for d in l['Tags']]))
                    for l in client.describe_tags(LoadBalancerNames=['my-lb', 'other-lb'])['TagDescriptions']])

    lb_tags.should.have.key('my-lb')
    lb_tags.should.have.key('other-lb')

    lb_tags['my-lb'].shouldnt.have.key('other')
    lb_tags[
        'other-lb'].should.have.key('other').which.should.equal('something')


@mock_elb
def test_create_with_tags():
    client = boto3.client('elb', region_name='us-east-1')

    client.create_load_balancer(
        LoadBalancerName='my-lb',
        Listeners=[
            {'Protocol': 'tcp', 'LoadBalancerPort': 80, 'InstancePort': 8080}],
        AvailabilityZones=['us-east-1a', 'us-east-1b'],
        Tags=[{
            'Key': 'k',
            'Value': 'v'
        }]
    )

    tags = dict((d['Key'], d['Value']) for d in client.describe_tags(
        LoadBalancerNames=['my-lb'])['TagDescriptions'][0]['Tags'])
    tags.should.have.key('k').which.should.equal('v')


@mock_elb
def test_modify_attributes():
    client = boto3.client('elb', region_name='us-east-1')

    client.create_load_balancer(
        LoadBalancerName='my-lb',
        Listeners=[{'Protocol': 'tcp', 'LoadBalancerPort': 80, 'InstancePort': 8080}],
        AvailabilityZones=['us-east-1a', 'us-east-1b']
    )

    # Default ConnectionDraining timeout of 300 seconds
    client.modify_load_balancer_attributes(
        LoadBalancerName='my-lb',
        LoadBalancerAttributes={
            'ConnectionDraining': {'Enabled': True},
        }
    )
    lb_attrs = client.describe_load_balancer_attributes(LoadBalancerName='my-lb')
    lb_attrs['LoadBalancerAttributes']['ConnectionDraining']['Enabled'].should.equal(True)
    lb_attrs['LoadBalancerAttributes']['ConnectionDraining']['Timeout'].should.equal(300)

    # specify a custom ConnectionDraining timeout
    client.modify_load_balancer_attributes(
        LoadBalancerName='my-lb',
        LoadBalancerAttributes={
            'ConnectionDraining': {
                'Enabled': True,
                'Timeout': 45,
            },
        }
    )
    lb_attrs = client.describe_load_balancer_attributes(LoadBalancerName='my-lb')
    lb_attrs['LoadBalancerAttributes']['ConnectionDraining']['Enabled'].should.equal(True)
    lb_attrs['LoadBalancerAttributes']['ConnectionDraining']['Timeout'].should.equal(45)


@mock_ec2
@mock_elb
def test_subnets():
    ec2 = boto3.resource('ec2', region_name='us-east-1')
    vpc = ec2.create_vpc(
        CidrBlock='172.28.7.0/24',
        InstanceTenancy='default'
    )
    subnet = ec2.create_subnet(
        VpcId=vpc.id,
        CidrBlock='172.28.7.192/26'
    )
    client = boto3.client('elb', region_name='us-east-1')
    client.create_load_balancer(
        LoadBalancerName='my-lb',
        Listeners=[
            {'Protocol': 'tcp', 'LoadBalancerPort': 80, 'InstancePort': 8080}],
        Subnets=[subnet.id]
    )

    lb = client.describe_load_balancers()['LoadBalancerDescriptions'][0]
    lb.should.have.key('Subnets').which.should.have.length_of(1)
    lb['Subnets'][0].should.equal(subnet.id)

    lb.should.have.key('VPCId').which.should.equal(vpc.id)


@mock_elb_deprecated
def test_create_load_balancer_duplicate():
    conn = boto.connect_elb()
    ports = [(80, 8080, 'http'), (443, 8443, 'tcp')]
    conn.create_load_balancer('my-lb', [], ports)
    conn.create_load_balancer.when.called_with(
        'my-lb', [], ports).should.throw(BotoServerError)
>>>>>>> 21917c4b
<|MERGE_RESOLUTION|>--- conflicted
+++ resolved
@@ -1,4 +1,3 @@
-<<<<<<< HEAD
 from __future__ import unicode_literals
 import boto3
 import botocore
@@ -22,7 +21,7 @@
 @mock_ec2_deprecated
 def test_create_load_balancer():
     conn = boto.connect_elb()
-    ec2 = boto.connect_ec2('the_key', 'the_secret')
+    ec2 = boto.ec2.connect_to_region("us-east-1")
 
     security_group = ec2.create_security_group('sg-abc987', 'description')
 
@@ -980,988 +979,4 @@
     ports = [(80, 8080, 'http'), (443, 8443, 'tcp')]
     conn.create_load_balancer('my-lb', [], ports)
     conn.create_load_balancer.when.called_with(
-        'my-lb', [], ports).should.throw(BotoServerError)
-=======
-from __future__ import unicode_literals
-import boto3
-import botocore
-import boto
-import boto.ec2.elb
-from boto.ec2.elb import HealthCheck
-from boto.ec2.elb.attributes import (
-    ConnectionSettingAttribute,
-    ConnectionDrainingAttribute,
-    AccessLogAttribute,
-)
-from botocore.exceptions import ClientError
-from boto.exception import BotoServerError
-from nose.tools import assert_raises
-import sure  # noqa
-
-from moto import mock_elb, mock_ec2, mock_elb_deprecated, mock_ec2_deprecated
-
-
-@mock_elb_deprecated
-@mock_ec2_deprecated
-def test_create_load_balancer():
-    conn = boto.connect_elb()
-    ec2 = boto.ec2.connect_to_region("us-east-1")
-
-    security_group = ec2.create_security_group('sg-abc987', 'description')
-
-    zones = ['us-east-1a', 'us-east-1b']
-    ports = [(80, 8080, 'http'), (443, 8443, 'tcp')]
-    conn.create_load_balancer('my-lb', zones, ports, scheme='internal', security_groups=[security_group.id])
-
-    balancers = conn.get_all_load_balancers()
-    balancer = balancers[0]
-    balancer.name.should.equal("my-lb")
-    balancer.scheme.should.equal("internal")
-    list(balancer.security_groups).should.equal([security_group.id])
-    set(balancer.availability_zones).should.equal(
-        set(['us-east-1a', 'us-east-1b']))
-    listener1 = balancer.listeners[0]
-    listener1.load_balancer_port.should.equal(80)
-    listener1.instance_port.should.equal(8080)
-    listener1.protocol.should.equal("HTTP")
-    listener2 = balancer.listeners[1]
-    listener2.load_balancer_port.should.equal(443)
-    listener2.instance_port.should.equal(8443)
-    listener2.protocol.should.equal("TCP")
-
-
-@mock_elb_deprecated
-def test_getting_missing_elb():
-    conn = boto.connect_elb()
-    conn.get_all_load_balancers.when.called_with(
-        load_balancer_names='aaa').should.throw(BotoServerError)
-
-
-@mock_elb_deprecated
-def test_create_elb_in_multiple_region():
-    zones = ['us-east-1a', 'us-east-1b']
-    ports = [(80, 8080, 'http'), (443, 8443, 'tcp')]
-
-    west1_conn = boto.ec2.elb.connect_to_region("us-west-1")
-    west1_conn.create_load_balancer('my-lb', zones, ports)
-
-    west2_conn = boto.ec2.elb.connect_to_region("us-west-2")
-    west2_conn.create_load_balancer('my-lb', zones, ports)
-
-    list(west1_conn.get_all_load_balancers()).should.have.length_of(1)
-    list(west2_conn.get_all_load_balancers()).should.have.length_of(1)
-
-
-@mock_elb_deprecated
-def test_create_load_balancer_with_certificate():
-    conn = boto.connect_elb()
-
-    zones = ['us-east-1a']
-    ports = [
-        (443, 8443, 'https', 'arn:aws:iam:123456789012:server-certificate/test-cert')]
-    conn.create_load_balancer('my-lb', zones, ports)
-
-    balancers = conn.get_all_load_balancers()
-    balancer = balancers[0]
-    balancer.name.should.equal("my-lb")
-    balancer.scheme.should.equal("internet-facing")
-    set(balancer.availability_zones).should.equal(set(['us-east-1a']))
-    listener = balancer.listeners[0]
-    listener.load_balancer_port.should.equal(443)
-    listener.instance_port.should.equal(8443)
-    listener.protocol.should.equal("HTTPS")
-    listener.ssl_certificate_id.should.equal(
-        'arn:aws:iam:123456789012:server-certificate/test-cert')
-
-
-@mock_elb
-def test_create_and_delete_boto3_support():
-    client = boto3.client('elb', region_name='us-east-1')
-
-    client.create_load_balancer(
-        LoadBalancerName='my-lb',
-        Listeners=[
-            {'Protocol': 'tcp', 'LoadBalancerPort': 80, 'InstancePort': 8080}],
-        AvailabilityZones=['us-east-1a', 'us-east-1b']
-    )
-    list(client.describe_load_balancers()[
-         'LoadBalancerDescriptions']).should.have.length_of(1)
-
-    client.delete_load_balancer(
-        LoadBalancerName='my-lb'
-    )
-    list(client.describe_load_balancers()[
-         'LoadBalancerDescriptions']).should.have.length_of(0)
-
-
-@mock_elb
-def test_create_load_balancer_with_no_listeners_defined():
-    client = boto3.client('elb', region_name='us-east-1')
-
-    with assert_raises(ClientError):
-        client.create_load_balancer(
-            LoadBalancerName='my-lb',
-            Listeners=[],
-            AvailabilityZones=['us-east-1a', 'us-east-1b']
-        )
-
-
-@mock_elb
-def test_describe_paginated_balancers():
-    client = boto3.client('elb', region_name='us-east-1')
-
-    for i in range(51):
-        client.create_load_balancer(
-            LoadBalancerName='my-lb%d' % i,
-            Listeners=[
-                {'Protocol': 'tcp', 'LoadBalancerPort': 80, 'InstancePort': 8080}],
-            AvailabilityZones=['us-east-1a', 'us-east-1b']
-        )
-
-    resp = client.describe_load_balancers()
-    resp['LoadBalancerDescriptions'].should.have.length_of(50)
-    resp['NextMarker'].should.equal(resp['LoadBalancerDescriptions'][-1]['LoadBalancerName'])
-    resp2 = client.describe_load_balancers(Marker=resp['NextMarker'])
-    resp2['LoadBalancerDescriptions'].should.have.length_of(1)
-    assert 'NextToken' not in resp2.keys()
-
-
-@mock_elb
-@mock_ec2
-def test_apply_security_groups_to_load_balancer():
-    client = boto3.client('elb', region_name='us-east-1')
-    ec2 = boto3.resource('ec2', region_name='us-east-1')
-
-    vpc = ec2.create_vpc(CidrBlock='10.0.0.0/16')
-    security_group = ec2.create_security_group(
-        GroupName='sg01', Description='Test security group sg01', VpcId=vpc.id)
-
-    client.create_load_balancer(
-        LoadBalancerName='my-lb',
-        Listeners=[
-            {'Protocol': 'tcp', 'LoadBalancerPort': 80, 'InstancePort': 8080}],
-        AvailabilityZones=['us-east-1a', 'us-east-1b']
-    )
-
-    response = client.apply_security_groups_to_load_balancer(
-        LoadBalancerName='my-lb',
-        SecurityGroups=[security_group.id])
-
-    assert response['SecurityGroups'] == [security_group.id]
-    balancer = client.describe_load_balancers()['LoadBalancerDescriptions'][0]
-    assert balancer['SecurityGroups'] == [security_group.id]
-
-    # Using a not-real security group raises an error
-    with assert_raises(ClientError) as error:
-        response = client.apply_security_groups_to_load_balancer(
-            LoadBalancerName='my-lb',
-            SecurityGroups=['not-really-a-security-group'])
-    assert "One or more of the specified security groups do not exist." in str(error.exception)
-
-
-@mock_elb_deprecated
-def test_add_listener():
-    conn = boto.connect_elb()
-    zones = ['us-east-1a', 'us-east-1b']
-    ports = [(80, 8080, 'http')]
-    conn.create_load_balancer('my-lb', zones, ports)
-    new_listener = (443, 8443, 'tcp')
-    conn.create_load_balancer_listeners('my-lb', [new_listener])
-    balancers = conn.get_all_load_balancers()
-    balancer = balancers[0]
-    listener1 = balancer.listeners[0]
-    listener1.load_balancer_port.should.equal(80)
-    listener1.instance_port.should.equal(8080)
-    listener1.protocol.should.equal("HTTP")
-    listener2 = balancer.listeners[1]
-    listener2.load_balancer_port.should.equal(443)
-    listener2.instance_port.should.equal(8443)
-    listener2.protocol.should.equal("TCP")
-
-
-@mock_elb_deprecated
-def test_delete_listener():
-    conn = boto.connect_elb()
-
-    zones = ['us-east-1a', 'us-east-1b']
-    ports = [(80, 8080, 'http'), (443, 8443, 'tcp')]
-    conn.create_load_balancer('my-lb', zones, ports)
-    conn.delete_load_balancer_listeners('my-lb', [443])
-    balancers = conn.get_all_load_balancers()
-    balancer = balancers[0]
-    listener1 = balancer.listeners[0]
-    listener1.load_balancer_port.should.equal(80)
-    listener1.instance_port.should.equal(8080)
-    listener1.protocol.should.equal("HTTP")
-    balancer.listeners.should.have.length_of(1)
-
-
-@mock_elb
-def test_create_and_delete_listener_boto3_support():
-    client = boto3.client('elb', region_name='us-east-1')
-
-    client.create_load_balancer(
-        LoadBalancerName='my-lb',
-        Listeners=[{'Protocol': 'http',
-                    'LoadBalancerPort': 80, 'InstancePort': 8080}],
-        AvailabilityZones=['us-east-1a', 'us-east-1b']
-    )
-    list(client.describe_load_balancers()[
-         'LoadBalancerDescriptions']).should.have.length_of(1)
-
-    client.create_load_balancer_listeners(
-        LoadBalancerName='my-lb',
-        Listeners=[
-            {'Protocol': 'tcp', 'LoadBalancerPort': 443, 'InstancePort': 8443}]
-    )
-    balancer = client.describe_load_balancers()['LoadBalancerDescriptions'][0]
-    list(balancer['ListenerDescriptions']).should.have.length_of(2)
-    balancer['ListenerDescriptions'][0][
-        'Listener']['Protocol'].should.equal('HTTP')
-    balancer['ListenerDescriptions'][0]['Listener'][
-        'LoadBalancerPort'].should.equal(80)
-    balancer['ListenerDescriptions'][0]['Listener'][
-        'InstancePort'].should.equal(8080)
-    balancer['ListenerDescriptions'][1][
-        'Listener']['Protocol'].should.equal('TCP')
-    balancer['ListenerDescriptions'][1]['Listener'][
-        'LoadBalancerPort'].should.equal(443)
-    balancer['ListenerDescriptions'][1]['Listener'][
-        'InstancePort'].should.equal(8443)
-
-    # Creating this listener with an conflicting definition throws error
-    with assert_raises(ClientError):
-        client.create_load_balancer_listeners(
-            LoadBalancerName='my-lb',
-            Listeners=[
-                {'Protocol': 'tcp', 'LoadBalancerPort': 443, 'InstancePort': 1234}]
-        )
-
-    client.delete_load_balancer_listeners(
-        LoadBalancerName='my-lb',
-        LoadBalancerPorts=[443])
-
-    balancer = client.describe_load_balancers()['LoadBalancerDescriptions'][0]
-    list(balancer['ListenerDescriptions']).should.have.length_of(1)
-
-
-@mock_elb_deprecated
-def test_set_sslcertificate():
-    conn = boto.connect_elb()
-
-    zones = ['us-east-1a', 'us-east-1b']
-    ports = [(443, 8443, 'tcp')]
-    conn.create_load_balancer('my-lb', zones, ports)
-    conn.set_lb_listener_SSL_certificate('my-lb', '443', 'arn:certificate')
-    balancers = conn.get_all_load_balancers()
-    balancer = balancers[0]
-    listener1 = balancer.listeners[0]
-    listener1.load_balancer_port.should.equal(443)
-    listener1.instance_port.should.equal(8443)
-    listener1.protocol.should.equal("TCP")
-    listener1.ssl_certificate_id.should.equal("arn:certificate")
-
-
-@mock_elb_deprecated
-def test_get_load_balancers_by_name():
-    conn = boto.connect_elb()
-
-    zones = ['us-east-1a', 'us-east-1b']
-    ports = [(80, 8080, 'http'), (443, 8443, 'tcp')]
-    conn.create_load_balancer('my-lb1', zones, ports)
-    conn.create_load_balancer('my-lb2', zones, ports)
-    conn.create_load_balancer('my-lb3', zones, ports)
-
-    conn.get_all_load_balancers().should.have.length_of(3)
-    conn.get_all_load_balancers(
-        load_balancer_names=['my-lb1']).should.have.length_of(1)
-    conn.get_all_load_balancers(
-        load_balancer_names=['my-lb1', 'my-lb2']).should.have.length_of(2)
-
-
-@mock_elb_deprecated
-def test_delete_load_balancer():
-    conn = boto.connect_elb()
-
-    zones = ['us-east-1a']
-    ports = [(80, 8080, 'http'), (443, 8443, 'tcp')]
-    conn.create_load_balancer('my-lb', zones, ports)
-
-    balancers = conn.get_all_load_balancers()
-    balancers.should.have.length_of(1)
-
-    conn.delete_load_balancer("my-lb")
-    balancers = conn.get_all_load_balancers()
-    balancers.should.have.length_of(0)
-
-
-@mock_elb_deprecated
-def test_create_health_check():
-    conn = boto.connect_elb()
-
-    hc = HealthCheck(
-        interval=20,
-        healthy_threshold=3,
-        unhealthy_threshold=5,
-        target='HTTP:8080/health',
-        timeout=23,
-    )
-
-    ports = [(80, 8080, 'http'), (443, 8443, 'tcp')]
-    lb = conn.create_load_balancer('my-lb', [], ports)
-    lb.configure_health_check(hc)
-
-    balancer = conn.get_all_load_balancers()[0]
-    health_check = balancer.health_check
-    health_check.interval.should.equal(20)
-    health_check.healthy_threshold.should.equal(3)
-    health_check.unhealthy_threshold.should.equal(5)
-    health_check.target.should.equal('HTTP:8080/health')
-    health_check.timeout.should.equal(23)
-
-
-@mock_elb
-def test_create_health_check_boto3():
-    client = boto3.client('elb', region_name='us-east-1')
-
-    client.create_load_balancer(
-        LoadBalancerName='my-lb',
-        Listeners=[{'Protocol': 'http',
-                    'LoadBalancerPort': 80, 'InstancePort': 8080}],
-        AvailabilityZones=['us-east-1a', 'us-east-1b']
-    )
-    client.configure_health_check(
-        LoadBalancerName='my-lb',
-        HealthCheck={
-            'Target': 'HTTP:8080/health',
-            'Interval': 20,
-            'Timeout': 23,
-            'HealthyThreshold': 3,
-            'UnhealthyThreshold': 5
-        }
-    )
-
-    balancer = client.describe_load_balancers()['LoadBalancerDescriptions'][0]
-    balancer['HealthCheck']['Target'].should.equal('HTTP:8080/health')
-    balancer['HealthCheck']['Interval'].should.equal(20)
-    balancer['HealthCheck']['Timeout'].should.equal(23)
-    balancer['HealthCheck']['HealthyThreshold'].should.equal(3)
-    balancer['HealthCheck']['UnhealthyThreshold'].should.equal(5)
-
-
-@mock_ec2_deprecated
-@mock_elb_deprecated
-def test_register_instances():
-    ec2_conn = boto.connect_ec2()
-    reservation = ec2_conn.run_instances('ami-1234abcd', 2)
-    instance_id1 = reservation.instances[0].id
-    instance_id2 = reservation.instances[1].id
-
-    conn = boto.connect_elb()
-    ports = [(80, 8080, 'http'), (443, 8443, 'tcp')]
-    lb = conn.create_load_balancer('my-lb', [], ports)
-
-    lb.register_instances([instance_id1, instance_id2])
-
-    balancer = conn.get_all_load_balancers()[0]
-    instance_ids = [instance.id for instance in balancer.instances]
-    set(instance_ids).should.equal(set([instance_id1, instance_id2]))
-
-
-@mock_ec2
-@mock_elb
-def test_register_instances_boto3():
-    ec2 = boto3.resource('ec2', region_name='us-east-1')
-    response = ec2.create_instances(
-        ImageId='ami-1234abcd', MinCount=2, MaxCount=2)
-    instance_id1 = response[0].id
-    instance_id2 = response[1].id
-
-    client = boto3.client('elb', region_name='us-east-1')
-    client.create_load_balancer(
-        LoadBalancerName='my-lb',
-        Listeners=[{'Protocol': 'http',
-                    'LoadBalancerPort': 80, 'InstancePort': 8080}],
-        AvailabilityZones=['us-east-1a', 'us-east-1b']
-    )
-    client.register_instances_with_load_balancer(
-        LoadBalancerName='my-lb',
-        Instances=[
-            {'InstanceId': instance_id1},
-            {'InstanceId': instance_id2}
-        ]
-    )
-    balancer = client.describe_load_balancers()['LoadBalancerDescriptions'][0]
-    instance_ids = [instance['InstanceId']
-                    for instance in balancer['Instances']]
-    set(instance_ids).should.equal(set([instance_id1, instance_id2]))
-
-
-@mock_ec2_deprecated
-@mock_elb_deprecated
-def test_deregister_instances():
-    ec2_conn = boto.connect_ec2()
-    reservation = ec2_conn.run_instances('ami-1234abcd', 2)
-    instance_id1 = reservation.instances[0].id
-    instance_id2 = reservation.instances[1].id
-
-    conn = boto.connect_elb()
-    ports = [(80, 8080, 'http'), (443, 8443, 'tcp')]
-    lb = conn.create_load_balancer('my-lb', [], ports)
-
-    lb.register_instances([instance_id1, instance_id2])
-
-    balancer = conn.get_all_load_balancers()[0]
-    balancer.instances.should.have.length_of(2)
-    balancer.deregister_instances([instance_id1])
-
-    balancer.instances.should.have.length_of(1)
-    balancer.instances[0].id.should.equal(instance_id2)
-
-
-@mock_ec2
-@mock_elb
-def test_deregister_instances_boto3():
-    ec2 = boto3.resource('ec2', region_name='us-east-1')
-    response = ec2.create_instances(
-        ImageId='ami-1234abcd', MinCount=2, MaxCount=2)
-    instance_id1 = response[0].id
-    instance_id2 = response[1].id
-
-    client = boto3.client('elb', region_name='us-east-1')
-    client.create_load_balancer(
-        LoadBalancerName='my-lb',
-        Listeners=[{'Protocol': 'http',
-                    'LoadBalancerPort': 80, 'InstancePort': 8080}],
-        AvailabilityZones=['us-east-1a', 'us-east-1b']
-    )
-    client.register_instances_with_load_balancer(
-        LoadBalancerName='my-lb',
-        Instances=[
-            {'InstanceId': instance_id1},
-            {'InstanceId': instance_id2}
-        ]
-    )
-
-    balancer = client.describe_load_balancers()['LoadBalancerDescriptions'][0]
-    balancer['Instances'].should.have.length_of(2)
-
-    client.deregister_instances_from_load_balancer(
-        LoadBalancerName='my-lb',
-        Instances=[
-            {'InstanceId': instance_id1}
-        ]
-    )
-
-    balancer = client.describe_load_balancers()['LoadBalancerDescriptions'][0]
-    balancer['Instances'].should.have.length_of(1)
-    balancer['Instances'][0]['InstanceId'].should.equal(instance_id2)
-
-
-@mock_elb_deprecated
-def test_default_attributes():
-    conn = boto.connect_elb()
-    ports = [(80, 8080, 'http'), (443, 8443, 'tcp')]
-    lb = conn.create_load_balancer('my-lb', [], ports)
-    attributes = lb.get_attributes()
-
-    attributes.cross_zone_load_balancing.enabled.should.be.false
-    attributes.connection_draining.enabled.should.be.false
-    attributes.access_log.enabled.should.be.false
-    attributes.connecting_settings.idle_timeout.should.equal(60)
-
-
-@mock_elb_deprecated
-def test_cross_zone_load_balancing_attribute():
-    conn = boto.connect_elb()
-    ports = [(80, 8080, 'http'), (443, 8443, 'tcp')]
-    lb = conn.create_load_balancer('my-lb', [], ports)
-
-    conn.modify_lb_attribute("my-lb", "CrossZoneLoadBalancing", True)
-    attributes = lb.get_attributes(force=True)
-    attributes.cross_zone_load_balancing.enabled.should.be.true
-
-    conn.modify_lb_attribute("my-lb", "CrossZoneLoadBalancing", False)
-    attributes = lb.get_attributes(force=True)
-    attributes.cross_zone_load_balancing.enabled.should.be.false
-
-
-@mock_elb_deprecated
-def test_connection_draining_attribute():
-    conn = boto.connect_elb()
-    ports = [(80, 8080, 'http'), (443, 8443, 'tcp')]
-    lb = conn.create_load_balancer('my-lb', [], ports)
-
-    connection_draining = ConnectionDrainingAttribute()
-    connection_draining.enabled = True
-    connection_draining.timeout = 60
-
-    conn.modify_lb_attribute(
-        "my-lb", "ConnectionDraining", connection_draining)
-    attributes = lb.get_attributes(force=True)
-    attributes.connection_draining.enabled.should.be.true
-    attributes.connection_draining.timeout.should.equal(60)
-
-    connection_draining.timeout = 30
-    conn.modify_lb_attribute(
-        "my-lb", "ConnectionDraining", connection_draining)
-    attributes = lb.get_attributes(force=True)
-    attributes.connection_draining.timeout.should.equal(30)
-
-    connection_draining.enabled = False
-    conn.modify_lb_attribute(
-        "my-lb", "ConnectionDraining", connection_draining)
-    attributes = lb.get_attributes(force=True)
-    attributes.connection_draining.enabled.should.be.false
-
-
-@mock_elb_deprecated
-def test_access_log_attribute():
-    conn = boto.connect_elb()
-    ports = [(80, 8080, 'http'), (443, 8443, 'tcp')]
-    lb = conn.create_load_balancer('my-lb', [], ports)
-
-    access_log = AccessLogAttribute()
-    access_log.enabled = True
-    access_log.s3_bucket_name = 'bucket'
-    access_log.s3_bucket_prefix = 'prefix'
-    access_log.emit_interval = 60
-
-    conn.modify_lb_attribute("my-lb", "AccessLog", access_log)
-    attributes = lb.get_attributes(force=True)
-    attributes.access_log.enabled.should.be.true
-    attributes.access_log.s3_bucket_name.should.equal("bucket")
-    attributes.access_log.s3_bucket_prefix.should.equal("prefix")
-    attributes.access_log.emit_interval.should.equal(60)
-
-    access_log.enabled = False
-    conn.modify_lb_attribute("my-lb", "AccessLog", access_log)
-    attributes = lb.get_attributes(force=True)
-    attributes.access_log.enabled.should.be.false
-
-
-@mock_elb_deprecated
-def test_connection_settings_attribute():
-    conn = boto.connect_elb()
-    ports = [(80, 8080, 'http'), (443, 8443, 'tcp')]
-    lb = conn.create_load_balancer('my-lb', [], ports)
-
-    connection_settings = ConnectionSettingAttribute(conn)
-    connection_settings.idle_timeout = 120
-
-    conn.modify_lb_attribute(
-        "my-lb", "ConnectingSettings", connection_settings)
-    attributes = lb.get_attributes(force=True)
-    attributes.connecting_settings.idle_timeout.should.equal(120)
-
-    connection_settings.idle_timeout = 60
-    conn.modify_lb_attribute(
-        "my-lb", "ConnectingSettings", connection_settings)
-    attributes = lb.get_attributes(force=True)
-    attributes.connecting_settings.idle_timeout.should.equal(60)
-
-
-@mock_elb_deprecated
-def test_create_lb_cookie_stickiness_policy():
-    conn = boto.connect_elb()
-    ports = [(80, 8080, 'http'), (443, 8443, 'tcp')]
-    lb = conn.create_load_balancer('my-lb', [], ports)
-    cookie_expiration_period = 60
-    policy_name = "LBCookieStickinessPolicy"
-
-    lb.create_cookie_stickiness_policy(cookie_expiration_period, policy_name)
-
-    lb = conn.get_all_load_balancers()[0]
-    # There appears to be a quirk about boto, whereby it returns a unicode
-    # string for cookie_expiration_period, despite being stated in
-    # documentation to be a long numeric.
-    #
-    # To work around that, this value is converted to an int and checked.
-    cookie_expiration_period_response_str = lb.policies.lb_cookie_stickiness_policies[
-        0].cookie_expiration_period
-    int(cookie_expiration_period_response_str).should.equal(
-        cookie_expiration_period)
-    lb.policies.lb_cookie_stickiness_policies[
-        0].policy_name.should.equal(policy_name)
-
-
-@mock_elb_deprecated
-def test_create_lb_cookie_stickiness_policy_no_expiry():
-    conn = boto.connect_elb()
-    ports = [(80, 8080, 'http'), (443, 8443, 'tcp')]
-    lb = conn.create_load_balancer('my-lb', [], ports)
-    policy_name = "LBCookieStickinessPolicy"
-
-    lb.create_cookie_stickiness_policy(None, policy_name)
-
-    lb = conn.get_all_load_balancers()[0]
-    lb.policies.lb_cookie_stickiness_policies[
-        0].cookie_expiration_period.should.be.none
-    lb.policies.lb_cookie_stickiness_policies[
-        0].policy_name.should.equal(policy_name)
-
-
-@mock_elb_deprecated
-def test_create_app_cookie_stickiness_policy():
-    conn = boto.connect_elb()
-    ports = [(80, 8080, 'http'), (443, 8443, 'tcp')]
-    lb = conn.create_load_balancer('my-lb', [], ports)
-    cookie_name = "my-stickiness-policy"
-    policy_name = "AppCookieStickinessPolicy"
-
-    lb.create_app_cookie_stickiness_policy(cookie_name, policy_name)
-
-    lb = conn.get_all_load_balancers()[0]
-    lb.policies.app_cookie_stickiness_policies[
-        0].cookie_name.should.equal(cookie_name)
-    lb.policies.app_cookie_stickiness_policies[
-        0].policy_name.should.equal(policy_name)
-
-
-@mock_elb_deprecated
-def test_create_lb_policy():
-    conn = boto.connect_elb()
-    ports = [(80, 8080, 'http'), (443, 8443, 'tcp')]
-    lb = conn.create_load_balancer('my-lb', [], ports)
-    policy_name = "ProxyPolicy"
-
-    lb.create_lb_policy(policy_name, 'ProxyProtocolPolicyType', {
-                        'ProxyProtocol': True})
-
-    lb = conn.get_all_load_balancers()[0]
-    lb.policies.other_policies[0].policy_name.should.equal(policy_name)
-
-
-@mock_elb_deprecated
-def test_set_policies_of_listener():
-    conn = boto.connect_elb()
-    ports = [(80, 8080, 'http'), (443, 8443, 'tcp')]
-    lb = conn.create_load_balancer('my-lb', [], ports)
-    listener_port = 80
-    policy_name = "my-stickiness-policy"
-
-    # boto docs currently state that zero or one policy may be associated
-    # with a given listener
-
-    # in a real flow, it is necessary first to create a policy,
-    # then to set that policy to the listener
-    lb.create_cookie_stickiness_policy(None, policy_name)
-    lb.set_policies_of_listener(listener_port, [policy_name])
-
-    lb = conn.get_all_load_balancers()[0]
-    listener = lb.listeners[0]
-    listener.load_balancer_port.should.equal(listener_port)
-    # by contrast to a backend, a listener stores only policy name strings
-    listener.policy_names[0].should.equal(policy_name)
-
-
-@mock_elb_deprecated
-def test_set_policies_of_backend_server():
-    conn = boto.connect_elb()
-    ports = [(80, 8080, 'http'), (443, 8443, 'tcp')]
-    lb = conn.create_load_balancer('my-lb', [], ports)
-    instance_port = 8080
-    policy_name = "ProxyPolicy"
-
-    # in a real flow, it is necessary first to create a policy,
-    # then to set that policy to the backend
-    lb.create_lb_policy(policy_name, 'ProxyProtocolPolicyType', {
-                        'ProxyProtocol': True})
-    lb.set_policies_of_backend_server(instance_port, [policy_name])
-
-    lb = conn.get_all_load_balancers()[0]
-    backend = lb.backends[0]
-    backend.instance_port.should.equal(instance_port)
-    # by contrast to a listener, a backend stores OtherPolicy objects
-    backend.policies[0].policy_name.should.equal(policy_name)
-
-
-@mock_ec2_deprecated
-@mock_elb_deprecated
-def test_describe_instance_health():
-    ec2_conn = boto.connect_ec2()
-    reservation = ec2_conn.run_instances('ami-1234abcd', 2)
-    instance_id1 = reservation.instances[0].id
-    instance_id2 = reservation.instances[1].id
-
-    conn = boto.connect_elb()
-    zones = ['us-east-1a', 'us-east-1b']
-    ports = [(80, 8080, 'http'), (443, 8443, 'tcp')]
-    lb = conn.create_load_balancer('my-lb', zones, ports)
-
-    instances_health = conn.describe_instance_health('my-lb')
-    instances_health.should.be.empty
-
-    lb.register_instances([instance_id1, instance_id2])
-
-    instances_health = conn.describe_instance_health('my-lb')
-    instances_health.should.have.length_of(2)
-    for instance_health in instances_health:
-        instance_health.instance_id.should.be.within(
-            [instance_id1, instance_id2])
-        instance_health.state.should.equal('InService')
-
-    instances_health = conn.describe_instance_health('my-lb', [instance_id1])
-    instances_health.should.have.length_of(1)
-    instances_health[0].instance_id.should.equal(instance_id1)
-    instances_health[0].state.should.equal('InService')
-
-
-@mock_ec2
-@mock_elb
-def test_describe_instance_health_boto3():
-    elb = boto3.client('elb', region_name="us-east-1")
-    ec2 = boto3.client('ec2', region_name="us-east-1")
-    instances = ec2.run_instances(MinCount=2, MaxCount=2)['Instances']
-    lb_name = "my_load_balancer"
-    elb.create_load_balancer(
-        Listeners=[{
-            'InstancePort': 80,
-            'LoadBalancerPort': 8080,
-            'Protocol': 'HTTP'
-        }],
-        LoadBalancerName=lb_name,
-    )
-    elb.register_instances_with_load_balancer(
-        LoadBalancerName=lb_name,
-        Instances=[{'InstanceId': instances[0]['InstanceId']}]
-    )
-    instances_health = elb.describe_instance_health(
-        LoadBalancerName=lb_name,
-        Instances=[{'InstanceId': instance['InstanceId']} for instance in instances]
-    )
-    instances_health['InstanceStates'].should.have.length_of(2)
-    instances_health['InstanceStates'][0]['InstanceId'].\
-        should.equal(instances[0]['InstanceId'])
-    instances_health['InstanceStates'][0]['State'].\
-        should.equal('InService')
-    instances_health['InstanceStates'][1]['InstanceId'].\
-        should.equal(instances[1]['InstanceId'])
-    instances_health['InstanceStates'][1]['State'].\
-        should.equal('Unknown')
-
-
-@mock_elb
-def test_add_remove_tags():
-    client = boto3.client('elb', region_name='us-east-1')
-
-    client.add_tags.when.called_with(LoadBalancerNames=['my-lb'],
-                                     Tags=[{
-                                         'Key': 'a',
-                                         'Value': 'b'
-                                     }]).should.throw(botocore.exceptions.ClientError)
-
-    client.create_load_balancer(
-        LoadBalancerName='my-lb',
-        Listeners=[
-            {'Protocol': 'tcp', 'LoadBalancerPort': 80, 'InstancePort': 8080}],
-        AvailabilityZones=['us-east-1a', 'us-east-1b']
-    )
-
-    list(client.describe_load_balancers()[
-         'LoadBalancerDescriptions']).should.have.length_of(1)
-
-    client.add_tags(LoadBalancerNames=['my-lb'],
-                    Tags=[{
-                        'Key': 'a',
-                        'Value': 'b'
-                    }])
-
-    tags = dict([(d['Key'], d['Value']) for d in client.describe_tags(
-        LoadBalancerNames=['my-lb'])['TagDescriptions'][0]['Tags']])
-    tags.should.have.key('a').which.should.equal('b')
-
-    client.add_tags(LoadBalancerNames=['my-lb'],
-                    Tags=[{
-                        'Key': 'a',
-                        'Value': 'b'
-                    }, {
-                        'Key': 'b',
-                        'Value': 'b'
-                    }, {
-                        'Key': 'c',
-                        'Value': 'b'
-                    }, {
-                        'Key': 'd',
-                        'Value': 'b'
-                    }, {
-                        'Key': 'e',
-                        'Value': 'b'
-                    }, {
-                        'Key': 'f',
-                        'Value': 'b'
-                    }, {
-                        'Key': 'g',
-                        'Value': 'b'
-                    }, {
-                        'Key': 'h',
-                        'Value': 'b'
-                    }, {
-                        'Key': 'i',
-                        'Value': 'b'
-                    }, {
-                        'Key': 'j',
-                        'Value': 'b'
-                    }])
-
-    client.add_tags.when.called_with(LoadBalancerNames=['my-lb'],
-                                     Tags=[{
-                                         'Key': 'k',
-                                         'Value': 'b'
-                                     }]).should.throw(botocore.exceptions.ClientError)
-
-    client.add_tags(LoadBalancerNames=['my-lb'],
-                    Tags=[{
-                        'Key': 'j',
-                        'Value': 'c'
-                    }])
-
-    tags = dict([(d['Key'], d['Value']) for d in client.describe_tags(
-        LoadBalancerNames=['my-lb'])['TagDescriptions'][0]['Tags']])
-
-    tags.should.have.key('a').which.should.equal('b')
-    tags.should.have.key('b').which.should.equal('b')
-    tags.should.have.key('c').which.should.equal('b')
-    tags.should.have.key('d').which.should.equal('b')
-    tags.should.have.key('e').which.should.equal('b')
-    tags.should.have.key('f').which.should.equal('b')
-    tags.should.have.key('g').which.should.equal('b')
-    tags.should.have.key('h').which.should.equal('b')
-    tags.should.have.key('i').which.should.equal('b')
-    tags.should.have.key('j').which.should.equal('c')
-    tags.shouldnt.have.key('k')
-
-    client.remove_tags(LoadBalancerNames=['my-lb'],
-                       Tags=[{
-                           'Key': 'a'
-                       }])
-
-    tags = dict([(d['Key'], d['Value']) for d in client.describe_tags(
-        LoadBalancerNames=['my-lb'])['TagDescriptions'][0]['Tags']])
-
-    tags.shouldnt.have.key('a')
-    tags.should.have.key('b').which.should.equal('b')
-    tags.should.have.key('c').which.should.equal('b')
-    tags.should.have.key('d').which.should.equal('b')
-    tags.should.have.key('e').which.should.equal('b')
-    tags.should.have.key('f').which.should.equal('b')
-    tags.should.have.key('g').which.should.equal('b')
-    tags.should.have.key('h').which.should.equal('b')
-    tags.should.have.key('i').which.should.equal('b')
-    tags.should.have.key('j').which.should.equal('c')
-
-    client.create_load_balancer(
-        LoadBalancerName='other-lb',
-        Listeners=[
-            {'Protocol': 'tcp', 'LoadBalancerPort': 433, 'InstancePort': 8433}],
-        AvailabilityZones=['us-east-1a', 'us-east-1b']
-    )
-
-    client.add_tags(LoadBalancerNames=['other-lb'],
-                    Tags=[{
-                        'Key': 'other',
-                        'Value': 'something'
-                    }])
-
-    lb_tags = dict([(l['LoadBalancerName'], dict([(d['Key'], d['Value']) for d in l['Tags']]))
-                    for l in client.describe_tags(LoadBalancerNames=['my-lb', 'other-lb'])['TagDescriptions']])
-
-    lb_tags.should.have.key('my-lb')
-    lb_tags.should.have.key('other-lb')
-
-    lb_tags['my-lb'].shouldnt.have.key('other')
-    lb_tags[
-        'other-lb'].should.have.key('other').which.should.equal('something')
-
-
-@mock_elb
-def test_create_with_tags():
-    client = boto3.client('elb', region_name='us-east-1')
-
-    client.create_load_balancer(
-        LoadBalancerName='my-lb',
-        Listeners=[
-            {'Protocol': 'tcp', 'LoadBalancerPort': 80, 'InstancePort': 8080}],
-        AvailabilityZones=['us-east-1a', 'us-east-1b'],
-        Tags=[{
-            'Key': 'k',
-            'Value': 'v'
-        }]
-    )
-
-    tags = dict((d['Key'], d['Value']) for d in client.describe_tags(
-        LoadBalancerNames=['my-lb'])['TagDescriptions'][0]['Tags'])
-    tags.should.have.key('k').which.should.equal('v')
-
-
-@mock_elb
-def test_modify_attributes():
-    client = boto3.client('elb', region_name='us-east-1')
-
-    client.create_load_balancer(
-        LoadBalancerName='my-lb',
-        Listeners=[{'Protocol': 'tcp', 'LoadBalancerPort': 80, 'InstancePort': 8080}],
-        AvailabilityZones=['us-east-1a', 'us-east-1b']
-    )
-
-    # Default ConnectionDraining timeout of 300 seconds
-    client.modify_load_balancer_attributes(
-        LoadBalancerName='my-lb',
-        LoadBalancerAttributes={
-            'ConnectionDraining': {'Enabled': True},
-        }
-    )
-    lb_attrs = client.describe_load_balancer_attributes(LoadBalancerName='my-lb')
-    lb_attrs['LoadBalancerAttributes']['ConnectionDraining']['Enabled'].should.equal(True)
-    lb_attrs['LoadBalancerAttributes']['ConnectionDraining']['Timeout'].should.equal(300)
-
-    # specify a custom ConnectionDraining timeout
-    client.modify_load_balancer_attributes(
-        LoadBalancerName='my-lb',
-        LoadBalancerAttributes={
-            'ConnectionDraining': {
-                'Enabled': True,
-                'Timeout': 45,
-            },
-        }
-    )
-    lb_attrs = client.describe_load_balancer_attributes(LoadBalancerName='my-lb')
-    lb_attrs['LoadBalancerAttributes']['ConnectionDraining']['Enabled'].should.equal(True)
-    lb_attrs['LoadBalancerAttributes']['ConnectionDraining']['Timeout'].should.equal(45)
-
-
-@mock_ec2
-@mock_elb
-def test_subnets():
-    ec2 = boto3.resource('ec2', region_name='us-east-1')
-    vpc = ec2.create_vpc(
-        CidrBlock='172.28.7.0/24',
-        InstanceTenancy='default'
-    )
-    subnet = ec2.create_subnet(
-        VpcId=vpc.id,
-        CidrBlock='172.28.7.192/26'
-    )
-    client = boto3.client('elb', region_name='us-east-1')
-    client.create_load_balancer(
-        LoadBalancerName='my-lb',
-        Listeners=[
-            {'Protocol': 'tcp', 'LoadBalancerPort': 80, 'InstancePort': 8080}],
-        Subnets=[subnet.id]
-    )
-
-    lb = client.describe_load_balancers()['LoadBalancerDescriptions'][0]
-    lb.should.have.key('Subnets').which.should.have.length_of(1)
-    lb['Subnets'][0].should.equal(subnet.id)
-
-    lb.should.have.key('VPCId').which.should.equal(vpc.id)
-
-
-@mock_elb_deprecated
-def test_create_load_balancer_duplicate():
-    conn = boto.connect_elb()
-    ports = [(80, 8080, 'http'), (443, 8443, 'tcp')]
-    conn.create_load_balancer('my-lb', [], ports)
-    conn.create_load_balancer.when.called_with(
-        'my-lb', [], ports).should.throw(BotoServerError)
->>>>>>> 21917c4b
+        'my-lb', [], ports).should.throw(BotoServerError)