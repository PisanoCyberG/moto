--- conflicted
+++ resolved
@@ -1,30 +1,3 @@
-<<<<<<< HEAD
-from __future__ import unicode_literals
-
-import boto
-from boto.s3.connection import OrdinaryCallingFormat
-
-from moto import mock_s3_deprecated
-
-
-def create_connection(key=None, secret=None):
-    return boto.connect_s3(key, secret, calling_format=OrdinaryCallingFormat())
-
-
-def test_bucketpath_combo_serial():
-    @mock_s3_deprecated
-    def make_bucket_path():
-        conn = create_connection()
-        conn.create_bucket('mybucketpath')
-
-    @mock_s3_deprecated
-    def make_bucket():
-        conn = boto.connect_s3('the_key', 'the_secret')
-        conn.create_bucket('mybucket')
-
-    make_bucket()
-    make_bucket_path()
-=======
 from __future__ import unicode_literals
 
 import boto
@@ -49,5 +22,4 @@
         conn.create_bucket("mybucket")
 
     make_bucket()
-    make_bucket_path()
->>>>>>> b8a1f852
+    make_bucket_path()