<<<<<<< HEAD
from freezegun import freeze_time
import sure  # noqa

from moto.swf.models import (
    ActivityType,
    Timeout,
    WorkflowType,
    WorkflowExecution,
)
from moto.swf.exceptions import SWFDefaultUndefinedFault
from ..utils import (
    auto_start_decision_tasks,
    get_basic_domain,
    get_basic_workflow_type,
    make_workflow_execution,
)


VALID_ACTIVITY_TASK_ATTRIBUTES = {
    "activityId": "my-activity-001",
    "activityType": {"name": "test-activity", "version": "v1.1"},
    "taskList": {"name": "task-list-name"},
    "scheduleToStartTimeout": "600",
    "scheduleToCloseTimeout": "600",
    "startToCloseTimeout": "600",
    "heartbeatTimeout": "300",
}


def test_workflow_execution_creation():
    domain = get_basic_domain()
    wft = get_basic_workflow_type()
    wfe = WorkflowExecution(domain, wft, "ab1234", child_policy="TERMINATE")

    wfe.domain.should.equal(domain)
    wfe.workflow_type.should.equal(wft)
    wfe.child_policy.should.equal("TERMINATE")


def test_workflow_execution_creation_child_policy_logic():
    domain = get_basic_domain()

    WorkflowExecution(
        domain,
        WorkflowType(
            "test-workflow", "v1.0",
            task_list="queue", default_child_policy="ABANDON",
            default_execution_start_to_close_timeout="300",
            default_task_start_to_close_timeout="300",
        ),
        "ab1234"
    ).child_policy.should.equal("ABANDON")

    WorkflowExecution(
        domain,
        WorkflowType(
            "test-workflow", "v1.0", task_list="queue",
            default_execution_start_to_close_timeout="300",
            default_task_start_to_close_timeout="300",
        ),
        "ab1234",
        child_policy="REQUEST_CANCEL"
    ).child_policy.should.equal("REQUEST_CANCEL")

    WorkflowExecution.when.called_with(
        domain,
        WorkflowType("test-workflow", "v1.0"), "ab1234"
    ).should.throw(SWFDefaultUndefinedFault)


def test_workflow_execution_string_representation():
    wfe = make_workflow_execution(child_policy="TERMINATE")
    str(wfe).should.match(r"^WorkflowExecution\(run_id: .*\)")


def test_workflow_execution_generates_a_random_run_id():
    domain = get_basic_domain()
    wft = get_basic_workflow_type()
    wfe1 = WorkflowExecution(domain, wft, "ab1234", child_policy="TERMINATE")
    wfe2 = WorkflowExecution(domain, wft, "ab1235", child_policy="TERMINATE")
    wfe1.run_id.should_not.equal(wfe2.run_id)


def test_workflow_execution_short_dict_representation():
    domain = get_basic_domain()
    wf_type = WorkflowType(
        "test-workflow", "v1.0",
        task_list="queue", default_child_policy="ABANDON",
        default_execution_start_to_close_timeout="300",
        default_task_start_to_close_timeout="300",
    )
    wfe = WorkflowExecution(domain, wf_type, "ab1234")

    sd = wfe.to_short_dict()
    sd["workflowId"].should.equal("ab1234")
    sd.should.contain("runId")


def test_workflow_execution_medium_dict_representation():
    domain = get_basic_domain()
    wf_type = WorkflowType(
        "test-workflow", "v1.0",
        task_list="queue", default_child_policy="ABANDON",
        default_execution_start_to_close_timeout="300",
        default_task_start_to_close_timeout="300",
    )
    wfe = WorkflowExecution(domain, wf_type, "ab1234")

    md = wfe.to_medium_dict()
    md["execution"].should.equal(wfe.to_short_dict())
    md["workflowType"].should.equal(wf_type.to_short_dict())
    md["startTimestamp"].should.be.a('float')
    md["executionStatus"].should.equal("OPEN")
    md["cancelRequested"].should.be.falsy
    md.should_not.contain("tagList")

    wfe.tag_list = ["foo", "bar", "baz"]
    md = wfe.to_medium_dict()
    md["tagList"].should.equal(["foo", "bar", "baz"])


def test_workflow_execution_full_dict_representation():
    domain = get_basic_domain()
    wf_type = WorkflowType(
        "test-workflow", "v1.0",
        task_list="queue", default_child_policy="ABANDON",
        default_execution_start_to_close_timeout="300",
        default_task_start_to_close_timeout="300",
    )
    wfe = WorkflowExecution(domain, wf_type, "ab1234")

    fd = wfe.to_full_dict()
    fd["executionInfo"].should.equal(wfe.to_medium_dict())
    fd["openCounts"]["openTimers"].should.equal(0)
    fd["openCounts"]["openDecisionTasks"].should.equal(0)
    fd["openCounts"]["openActivityTasks"].should.equal(0)
    fd["executionConfiguration"].should.equal({
        "childPolicy": "ABANDON",
        "executionStartToCloseTimeout": "300",
        "taskList": {"name": "queue"},
        "taskStartToCloseTimeout": "300",
    })


def test_workflow_execution_list_dict_representation():
    domain = get_basic_domain()
    wf_type = WorkflowType(
        'test-workflow', 'v1.0',
        task_list='queue', default_child_policy='ABANDON',
        default_execution_start_to_close_timeout='300',
        default_task_start_to_close_timeout='300',
    )
    wfe = WorkflowExecution(domain, wf_type, 'ab1234')

    ld = wfe.to_list_dict()
    ld['workflowType']['version'].should.equal('v1.0')
    ld['workflowType']['name'].should.equal('test-workflow')
    ld['executionStatus'].should.equal('OPEN')
    ld['execution']['workflowId'].should.equal('ab1234')
    ld['execution'].should.contain('runId')
    ld['cancelRequested'].should.be.false
    ld.should.contain('startTimestamp')


def test_workflow_execution_schedule_decision_task():
    wfe = make_workflow_execution()
    wfe.open_counts["openDecisionTasks"].should.equal(0)
    wfe.schedule_decision_task()
    wfe.open_counts["openDecisionTasks"].should.equal(1)


def test_workflow_execution_start_decision_task():
    wfe = make_workflow_execution()
    wfe.schedule_decision_task()
    dt = wfe.decision_tasks[0]
    wfe.start_decision_task(dt.task_token, identity="srv01")
    dt = wfe.decision_tasks[0]
    dt.state.should.equal("STARTED")
    wfe.events()[-1].event_type.should.equal("DecisionTaskStarted")
    wfe.events()[-1].event_attributes["identity"].should.equal("srv01")


def test_workflow_execution_history_events_ids():
    wfe = make_workflow_execution()
    wfe._add_event("WorkflowExecutionStarted")
    wfe._add_event("DecisionTaskScheduled")
    wfe._add_event("DecisionTaskStarted")
    ids = [evt.event_id for evt in wfe.events()]
    ids.should.equal([1, 2, 3])


@freeze_time("2015-01-01 12:00:00")
def test_workflow_execution_start():
    wfe = make_workflow_execution()
    wfe.events().should.equal([])

    wfe.start()
    wfe.start_timestamp.should.equal(1420113600.0)
    wfe.events().should.have.length_of(2)
    wfe.events()[0].event_type.should.equal("WorkflowExecutionStarted")
    wfe.events()[1].event_type.should.equal("DecisionTaskScheduled")


@freeze_time("2015-01-02 12:00:00")
def test_workflow_execution_complete():
    wfe = make_workflow_execution()
    wfe.complete(123, result="foo")

    wfe.execution_status.should.equal("CLOSED")
    wfe.close_status.should.equal("COMPLETED")
    wfe.close_timestamp.should.equal(1420200000.0)
    wfe.events()[-1].event_type.should.equal("WorkflowExecutionCompleted")
    wfe.events()[-1].event_attributes["decisionTaskCompletedEventId"].should.equal(123)
    wfe.events()[-1].event_attributes["result"].should.equal("foo")


@freeze_time("2015-01-02 12:00:00")
def test_workflow_execution_fail():
    wfe = make_workflow_execution()
    wfe.fail(123, details="some details", reason="my rules")

    wfe.execution_status.should.equal("CLOSED")
    wfe.close_status.should.equal("FAILED")
    wfe.close_timestamp.should.equal(1420200000.0)
    wfe.events()[-1].event_type.should.equal("WorkflowExecutionFailed")
    wfe.events()[-1].event_attributes["decisionTaskCompletedEventId"].should.equal(123)
    wfe.events()[-1].event_attributes["details"].should.equal("some details")
    wfe.events()[-1].event_attributes["reason"].should.equal("my rules")


@freeze_time("2015-01-01 12:00:00")
def test_workflow_execution_schedule_activity_task():
    wfe = make_workflow_execution()
    wfe.latest_activity_task_timestamp.should.be.none

    wfe.schedule_activity_task(123, VALID_ACTIVITY_TASK_ATTRIBUTES)

    wfe.latest_activity_task_timestamp.should.equal(1420113600.0)

    wfe.open_counts["openActivityTasks"].should.equal(1)
    last_event = wfe.events()[-1]
    last_event.event_type.should.equal("ActivityTaskScheduled")
    last_event.event_attributes[
        "decisionTaskCompletedEventId"].should.equal(123)
    last_event.event_attributes["taskList"][
        "name"].should.equal("task-list-name")

    wfe.activity_tasks.should.have.length_of(1)
    task = wfe.activity_tasks[0]
    task.activity_id.should.equal("my-activity-001")
    task.activity_type.name.should.equal("test-activity")
    wfe.domain.activity_task_lists["task-list-name"].should.contain(task)


def test_workflow_execution_schedule_activity_task_without_task_list_should_take_default():
    wfe = make_workflow_execution()
    wfe.domain.add_type(
        ActivityType("test-activity", "v1.2", task_list="foobar")
    )
    wfe.schedule_activity_task(123, {
        "activityId": "my-activity-001",
        "activityType": {"name": "test-activity", "version": "v1.2"},
        "scheduleToStartTimeout": "600",
        "scheduleToCloseTimeout": "600",
        "startToCloseTimeout": "600",
        "heartbeatTimeout": "300",
    })

    wfe.open_counts["openActivityTasks"].should.equal(1)
    last_event = wfe.events()[-1]
    last_event.event_type.should.equal("ActivityTaskScheduled")
    last_event.event_attributes["taskList"]["name"].should.equal("foobar")

    task = wfe.activity_tasks[0]
    wfe.domain.activity_task_lists["foobar"].should.contain(task)


def test_workflow_execution_schedule_activity_task_should_fail_if_wrong_attributes():
    wfe = make_workflow_execution()
    at = ActivityType("test-activity", "v1.1")
    at.status = "DEPRECATED"
    wfe.domain.add_type(at)
    wfe.domain.add_type(ActivityType("test-activity", "v1.2"))

    hsh = {
        "activityId": "my-activity-001",
        "activityType": {"name": "test-activity-does-not-exists", "version": "v1.1"},
    }

    wfe.schedule_activity_task(123, hsh)
    last_event = wfe.events()[-1]
    last_event.event_type.should.equal("ScheduleActivityTaskFailed")
    last_event.event_attributes["cause"].should.equal(
        "ACTIVITY_TYPE_DOES_NOT_EXIST")

    hsh["activityType"]["name"] = "test-activity"
    wfe.schedule_activity_task(123, hsh)
    last_event = wfe.events()[-1]
    last_event.event_type.should.equal("ScheduleActivityTaskFailed")
    last_event.event_attributes["cause"].should.equal(
        "ACTIVITY_TYPE_DEPRECATED")

    hsh["activityType"]["version"] = "v1.2"
    wfe.schedule_activity_task(123, hsh)
    last_event = wfe.events()[-1]
    last_event.event_type.should.equal("ScheduleActivityTaskFailed")
    last_event.event_attributes["cause"].should.equal(
        "DEFAULT_TASK_LIST_UNDEFINED")

    hsh["taskList"] = {"name": "foobar"}
    wfe.schedule_activity_task(123, hsh)
    last_event = wfe.events()[-1]
    last_event.event_type.should.equal("ScheduleActivityTaskFailed")
    last_event.event_attributes["cause"].should.equal(
        "DEFAULT_SCHEDULE_TO_START_TIMEOUT_UNDEFINED")

    hsh["scheduleToStartTimeout"] = "600"
    wfe.schedule_activity_task(123, hsh)
    last_event = wfe.events()[-1]
    last_event.event_type.should.equal("ScheduleActivityTaskFailed")
    last_event.event_attributes["cause"].should.equal(
        "DEFAULT_SCHEDULE_TO_CLOSE_TIMEOUT_UNDEFINED")

    hsh["scheduleToCloseTimeout"] = "600"
    wfe.schedule_activity_task(123, hsh)
    last_event = wfe.events()[-1]
    last_event.event_type.should.equal("ScheduleActivityTaskFailed")
    last_event.event_attributes["cause"].should.equal(
        "DEFAULT_START_TO_CLOSE_TIMEOUT_UNDEFINED")

    hsh["startToCloseTimeout"] = "600"
    wfe.schedule_activity_task(123, hsh)
    last_event = wfe.events()[-1]
    last_event.event_type.should.equal("ScheduleActivityTaskFailed")
    last_event.event_attributes["cause"].should.equal(
        "DEFAULT_HEARTBEAT_TIMEOUT_UNDEFINED")

    wfe.open_counts["openActivityTasks"].should.equal(0)
    wfe.activity_tasks.should.have.length_of(0)
    wfe.domain.activity_task_lists.should.have.length_of(0)

    hsh["heartbeatTimeout"] = "300"
    wfe.schedule_activity_task(123, hsh)
    last_event = wfe.events()[-1]
    last_event.event_type.should.equal("ActivityTaskScheduled")

    task = wfe.activity_tasks[0]
    wfe.domain.activity_task_lists["foobar"].should.contain(task)
    wfe.open_counts["openDecisionTasks"].should.equal(0)
    wfe.open_counts["openActivityTasks"].should.equal(1)


def test_workflow_execution_schedule_activity_task_failure_triggers_new_decision():
    wfe = make_workflow_execution()
    wfe.start()
    task_token = wfe.decision_tasks[-1].task_token
    wfe.start_decision_task(task_token)
    wfe.complete_decision_task(
        task_token,
        execution_context="free-form execution context",
        decisions=[
            {
                "decisionType": "ScheduleActivityTask",
                "scheduleActivityTaskDecisionAttributes": {
                    "activityId": "my-activity-001",
                    "activityType": {
                        "name": "test-activity-does-not-exist",
                        "version": "v1.2"
                    },
                }
            },
            {
                "decisionType": "ScheduleActivityTask",
                "scheduleActivityTaskDecisionAttributes": {
                    "activityId": "my-activity-001",
                    "activityType": {
                        "name": "test-activity-does-not-exist",
                        "version": "v1.2"
                    },
                }
            },
        ])

    wfe.latest_execution_context.should.equal("free-form execution context")
    wfe.open_counts["openActivityTasks"].should.equal(0)
    wfe.open_counts["openDecisionTasks"].should.equal(1)
    last_events = wfe.events()[-3:]
    last_events[0].event_type.should.equal("ScheduleActivityTaskFailed")
    last_events[1].event_type.should.equal("ScheduleActivityTaskFailed")
    last_events[2].event_type.should.equal("DecisionTaskScheduled")


def test_workflow_execution_schedule_activity_task_with_same_activity_id():
    wfe = make_workflow_execution()

    wfe.schedule_activity_task(123, VALID_ACTIVITY_TASK_ATTRIBUTES)
    wfe.open_counts["openActivityTasks"].should.equal(1)
    last_event = wfe.events()[-1]
    last_event.event_type.should.equal("ActivityTaskScheduled")

    wfe.schedule_activity_task(123, VALID_ACTIVITY_TASK_ATTRIBUTES)
    wfe.open_counts["openActivityTasks"].should.equal(1)
    last_event = wfe.events()[-1]
    last_event.event_type.should.equal("ScheduleActivityTaskFailed")
    last_event.event_attributes["cause"].should.equal(
        "ACTIVITY_ID_ALREADY_IN_USE")


def test_workflow_execution_start_activity_task():
    wfe = make_workflow_execution()
    wfe.schedule_activity_task(123, VALID_ACTIVITY_TASK_ATTRIBUTES)
    task_token = wfe.activity_tasks[-1].task_token
    wfe.start_activity_task(task_token, identity="worker01")
    task = wfe.activity_tasks[-1]
    task.state.should.equal("STARTED")
    wfe.events()[-1].event_type.should.equal("ActivityTaskStarted")
    wfe.events()[-1].event_attributes["identity"].should.equal("worker01")


def test_complete_activity_task():
    wfe = make_workflow_execution()
    wfe.schedule_activity_task(123, VALID_ACTIVITY_TASK_ATTRIBUTES)
    task_token = wfe.activity_tasks[-1].task_token

    wfe.open_counts["openActivityTasks"].should.equal(1)
    wfe.open_counts["openDecisionTasks"].should.equal(0)

    wfe.start_activity_task(task_token, identity="worker01")
    wfe.complete_activity_task(task_token, result="a superb result")

    task = wfe.activity_tasks[-1]
    task.state.should.equal("COMPLETED")
    wfe.events()[-2].event_type.should.equal("ActivityTaskCompleted")
    wfe.events()[-1].event_type.should.equal("DecisionTaskScheduled")

    wfe.open_counts["openActivityTasks"].should.equal(0)
    wfe.open_counts["openDecisionTasks"].should.equal(1)


def test_terminate():
    wfe = make_workflow_execution()
    wfe.schedule_decision_task()
    wfe.terminate()

    wfe.execution_status.should.equal("CLOSED")
    wfe.close_status.should.equal("TERMINATED")
    wfe.close_cause.should.equal("OPERATOR_INITIATED")
    wfe.open_counts["openDecisionTasks"].should.equal(1)

    last_event = wfe.events()[-1]
    last_event.event_type.should.equal("WorkflowExecutionTerminated")
    # take default child_policy if not provided (as here)
    last_event.event_attributes["childPolicy"].should.equal("ABANDON")


def test_first_timeout():
    wfe = make_workflow_execution()
    wfe.first_timeout().should.be.none

    with freeze_time("2015-01-01 12:00:00"):
        wfe.start()
        wfe.first_timeout().should.be.none

    with freeze_time("2015-01-01 14:01"):
        # 2 hours timeout reached
        wfe.first_timeout().should.be.a(Timeout)


# See moto/swf/models/workflow_execution.py "_process_timeouts()" for more
# details
def test_timeouts_are_processed_in_order_and_reevaluated():
    # Let's make a Workflow Execution with the following properties:
    # - execution start to close timeout of 8 mins
    # - (decision) task start to close timeout of 5 mins
    #
    # Now start the workflow execution, and look at the history 15 mins later:
    # - a first decision task is fired just after workflow execution start
    # - the first decision task should have timed out after 5 mins
    # - that fires a new decision task (which we hack to start automatically)
    # - then the workflow timeouts after 8 mins (shows gradual reevaluation)
    # - but the last scheduled decision task should *not* timeout (workflow closed)
    with freeze_time("2015-01-01 12:00:00"):
        wfe = make_workflow_execution(
            execution_start_to_close_timeout=8 * 60,
            task_start_to_close_timeout=5 * 60,
        )
        # decision will automatically start
        wfe = auto_start_decision_tasks(wfe)
        wfe.start()
        event_idx = len(wfe.events())

    with freeze_time("2015-01-01 12:08:00"):
        wfe._process_timeouts()

        event_types = [e.event_type for e in wfe.events()[event_idx:]]
        event_types.should.equal([
            "DecisionTaskTimedOut",
            "DecisionTaskScheduled",
            "DecisionTaskStarted",
            "WorkflowExecutionTimedOut",
        ])
=======
from freezegun import freeze_time
import sure  # noqa

from moto.swf.models import ActivityType, Timeout, WorkflowType, WorkflowExecution
from moto.swf.exceptions import SWFDefaultUndefinedFault
from ..utils import (
    auto_start_decision_tasks,
    get_basic_domain,
    get_basic_workflow_type,
    make_workflow_execution,
)


VALID_ACTIVITY_TASK_ATTRIBUTES = {
    "activityId": "my-activity-001",
    "activityType": {"name": "test-activity", "version": "v1.1"},
    "taskList": {"name": "task-list-name"},
    "scheduleToStartTimeout": "600",
    "scheduleToCloseTimeout": "600",
    "startToCloseTimeout": "600",
    "heartbeatTimeout": "300",
}


def test_workflow_execution_creation():
    domain = get_basic_domain()
    wft = get_basic_workflow_type()
    wfe = WorkflowExecution(domain, wft, "ab1234", child_policy="TERMINATE")

    wfe.domain.should.equal(domain)
    wfe.workflow_type.should.equal(wft)
    wfe.child_policy.should.equal("TERMINATE")


def test_workflow_execution_creation_child_policy_logic():
    domain = get_basic_domain()

    WorkflowExecution(
        domain,
        WorkflowType(
            "test-workflow",
            "v1.0",
            task_list="queue",
            default_child_policy="ABANDON",
            default_execution_start_to_close_timeout="300",
            default_task_start_to_close_timeout="300",
        ),
        "ab1234",
    ).child_policy.should.equal("ABANDON")

    WorkflowExecution(
        domain,
        WorkflowType(
            "test-workflow",
            "v1.0",
            task_list="queue",
            default_execution_start_to_close_timeout="300",
            default_task_start_to_close_timeout="300",
        ),
        "ab1234",
        child_policy="REQUEST_CANCEL",
    ).child_policy.should.equal("REQUEST_CANCEL")

    WorkflowExecution.when.called_with(
        domain, WorkflowType("test-workflow", "v1.0"), "ab1234"
    ).should.throw(SWFDefaultUndefinedFault)


def test_workflow_execution_string_representation():
    wfe = make_workflow_execution(child_policy="TERMINATE")
    str(wfe).should.match(r"^WorkflowExecution\(run_id: .*\)")


def test_workflow_execution_generates_a_random_run_id():
    domain = get_basic_domain()
    wft = get_basic_workflow_type()
    wfe1 = WorkflowExecution(domain, wft, "ab1234", child_policy="TERMINATE")
    wfe2 = WorkflowExecution(domain, wft, "ab1235", child_policy="TERMINATE")
    wfe1.run_id.should_not.equal(wfe2.run_id)


def test_workflow_execution_short_dict_representation():
    domain = get_basic_domain()
    wf_type = WorkflowType(
        "test-workflow",
        "v1.0",
        task_list="queue",
        default_child_policy="ABANDON",
        default_execution_start_to_close_timeout="300",
        default_task_start_to_close_timeout="300",
    )
    wfe = WorkflowExecution(domain, wf_type, "ab1234")

    sd = wfe.to_short_dict()
    sd["workflowId"].should.equal("ab1234")
    sd.should.contain("runId")


def test_workflow_execution_medium_dict_representation():
    domain = get_basic_domain()
    wf_type = WorkflowType(
        "test-workflow",
        "v1.0",
        task_list="queue",
        default_child_policy="ABANDON",
        default_execution_start_to_close_timeout="300",
        default_task_start_to_close_timeout="300",
    )
    wfe = WorkflowExecution(domain, wf_type, "ab1234")

    md = wfe.to_medium_dict()
    md["execution"].should.equal(wfe.to_short_dict())
    md["workflowType"].should.equal(wf_type.to_short_dict())
    md["startTimestamp"].should.be.a("float")
    md["executionStatus"].should.equal("OPEN")
    md["cancelRequested"].should.be.falsy
    md.should_not.contain("tagList")

    wfe.tag_list = ["foo", "bar", "baz"]
    md = wfe.to_medium_dict()
    md["tagList"].should.equal(["foo", "bar", "baz"])


def test_workflow_execution_full_dict_representation():
    domain = get_basic_domain()
    wf_type = WorkflowType(
        "test-workflow",
        "v1.0",
        task_list="queue",
        default_child_policy="ABANDON",
        default_execution_start_to_close_timeout="300",
        default_task_start_to_close_timeout="300",
    )
    wfe = WorkflowExecution(domain, wf_type, "ab1234")

    fd = wfe.to_full_dict()
    fd["executionInfo"].should.equal(wfe.to_medium_dict())
    fd["openCounts"]["openTimers"].should.equal(0)
    fd["openCounts"]["openDecisionTasks"].should.equal(0)
    fd["openCounts"]["openActivityTasks"].should.equal(0)
    fd["executionConfiguration"].should.equal(
        {
            "childPolicy": "ABANDON",
            "executionStartToCloseTimeout": "300",
            "taskList": {"name": "queue"},
            "taskStartToCloseTimeout": "300",
        }
    )


def test_workflow_execution_list_dict_representation():
    domain = get_basic_domain()
    wf_type = WorkflowType(
        "test-workflow",
        "v1.0",
        task_list="queue",
        default_child_policy="ABANDON",
        default_execution_start_to_close_timeout="300",
        default_task_start_to_close_timeout="300",
    )
    wfe = WorkflowExecution(domain, wf_type, "ab1234")

    ld = wfe.to_list_dict()
    ld["workflowType"]["version"].should.equal("v1.0")
    ld["workflowType"]["name"].should.equal("test-workflow")
    ld["executionStatus"].should.equal("OPEN")
    ld["execution"]["workflowId"].should.equal("ab1234")
    ld["execution"].should.contain("runId")
    ld["cancelRequested"].should.be.false
    ld.should.contain("startTimestamp")


def test_workflow_execution_schedule_decision_task():
    wfe = make_workflow_execution()
    wfe.open_counts["openDecisionTasks"].should.equal(0)
    wfe.schedule_decision_task()
    wfe.open_counts["openDecisionTasks"].should.equal(1)


def test_workflow_execution_start_decision_task():
    wfe = make_workflow_execution()
    wfe.schedule_decision_task()
    dt = wfe.decision_tasks[0]
    wfe.start_decision_task(dt.task_token, identity="srv01")
    dt = wfe.decision_tasks[0]
    dt.state.should.equal("STARTED")
    wfe.events()[-1].event_type.should.equal("DecisionTaskStarted")
    wfe.events()[-1].event_attributes["identity"].should.equal("srv01")


def test_workflow_execution_history_events_ids():
    wfe = make_workflow_execution()
    wfe._add_event("WorkflowExecutionStarted")
    wfe._add_event("DecisionTaskScheduled")
    wfe._add_event("DecisionTaskStarted")
    ids = [evt.event_id for evt in wfe.events()]
    ids.should.equal([1, 2, 3])


@freeze_time("2015-01-01 12:00:00")
def test_workflow_execution_start():
    wfe = make_workflow_execution()
    wfe.events().should.equal([])

    wfe.start()
    wfe.start_timestamp.should.equal(1420113600.0)
    wfe.events().should.have.length_of(2)
    wfe.events()[0].event_type.should.equal("WorkflowExecutionStarted")
    wfe.events()[1].event_type.should.equal("DecisionTaskScheduled")


@freeze_time("2015-01-02 12:00:00")
def test_workflow_execution_complete():
    wfe = make_workflow_execution()
    wfe.complete(123, result="foo")

    wfe.execution_status.should.equal("CLOSED")
    wfe.close_status.should.equal("COMPLETED")
    wfe.close_timestamp.should.equal(1420200000.0)
    wfe.events()[-1].event_type.should.equal("WorkflowExecutionCompleted")
    wfe.events()[-1].event_attributes["decisionTaskCompletedEventId"].should.equal(123)
    wfe.events()[-1].event_attributes["result"].should.equal("foo")


@freeze_time("2015-01-02 12:00:00")
def test_workflow_execution_fail():
    wfe = make_workflow_execution()
    wfe.fail(123, details="some details", reason="my rules")

    wfe.execution_status.should.equal("CLOSED")
    wfe.close_status.should.equal("FAILED")
    wfe.close_timestamp.should.equal(1420200000.0)
    wfe.events()[-1].event_type.should.equal("WorkflowExecutionFailed")
    wfe.events()[-1].event_attributes["decisionTaskCompletedEventId"].should.equal(123)
    wfe.events()[-1].event_attributes["details"].should.equal("some details")
    wfe.events()[-1].event_attributes["reason"].should.equal("my rules")


@freeze_time("2015-01-01 12:00:00")
def test_workflow_execution_schedule_activity_task():
    wfe = make_workflow_execution()
    wfe.latest_activity_task_timestamp.should.be.none

    wfe.schedule_activity_task(123, VALID_ACTIVITY_TASK_ATTRIBUTES)

    wfe.latest_activity_task_timestamp.should.equal(1420113600.0)

    wfe.open_counts["openActivityTasks"].should.equal(1)
    last_event = wfe.events()[-1]
    last_event.event_type.should.equal("ActivityTaskScheduled")
    last_event.event_attributes["decisionTaskCompletedEventId"].should.equal(123)
    last_event.event_attributes["taskList"]["name"].should.equal("task-list-name")

    wfe.activity_tasks.should.have.length_of(1)
    task = wfe.activity_tasks[0]
    task.activity_id.should.equal("my-activity-001")
    task.activity_type.name.should.equal("test-activity")
    wfe.domain.activity_task_lists["task-list-name"].should.contain(task)


def test_workflow_execution_schedule_activity_task_without_task_list_should_take_default():
    wfe = make_workflow_execution()
    wfe.domain.add_type(ActivityType("test-activity", "v1.2", task_list="foobar"))
    wfe.schedule_activity_task(
        123,
        {
            "activityId": "my-activity-001",
            "activityType": {"name": "test-activity", "version": "v1.2"},
            "scheduleToStartTimeout": "600",
            "scheduleToCloseTimeout": "600",
            "startToCloseTimeout": "600",
            "heartbeatTimeout": "300",
        },
    )

    wfe.open_counts["openActivityTasks"].should.equal(1)
    last_event = wfe.events()[-1]
    last_event.event_type.should.equal("ActivityTaskScheduled")
    last_event.event_attributes["taskList"]["name"].should.equal("foobar")

    task = wfe.activity_tasks[0]
    wfe.domain.activity_task_lists["foobar"].should.contain(task)


def test_workflow_execution_schedule_activity_task_should_fail_if_wrong_attributes():
    wfe = make_workflow_execution()
    at = ActivityType("test-activity", "v1.1")
    at.status = "DEPRECATED"
    wfe.domain.add_type(at)
    wfe.domain.add_type(ActivityType("test-activity", "v1.2"))

    hsh = {
        "activityId": "my-activity-001",
        "activityType": {"name": "test-activity-does-not-exists", "version": "v1.1"},
    }

    wfe.schedule_activity_task(123, hsh)
    last_event = wfe.events()[-1]
    last_event.event_type.should.equal("ScheduleActivityTaskFailed")
    last_event.event_attributes["cause"].should.equal("ACTIVITY_TYPE_DOES_NOT_EXIST")

    hsh["activityType"]["name"] = "test-activity"
    wfe.schedule_activity_task(123, hsh)
    last_event = wfe.events()[-1]
    last_event.event_type.should.equal("ScheduleActivityTaskFailed")
    last_event.event_attributes["cause"].should.equal("ACTIVITY_TYPE_DEPRECATED")

    hsh["activityType"]["version"] = "v1.2"
    wfe.schedule_activity_task(123, hsh)
    last_event = wfe.events()[-1]
    last_event.event_type.should.equal("ScheduleActivityTaskFailed")
    last_event.event_attributes["cause"].should.equal("DEFAULT_TASK_LIST_UNDEFINED")

    hsh["taskList"] = {"name": "foobar"}
    wfe.schedule_activity_task(123, hsh)
    last_event = wfe.events()[-1]
    last_event.event_type.should.equal("ScheduleActivityTaskFailed")
    last_event.event_attributes["cause"].should.equal(
        "DEFAULT_SCHEDULE_TO_START_TIMEOUT_UNDEFINED"
    )

    hsh["scheduleToStartTimeout"] = "600"
    wfe.schedule_activity_task(123, hsh)
    last_event = wfe.events()[-1]
    last_event.event_type.should.equal("ScheduleActivityTaskFailed")
    last_event.event_attributes["cause"].should.equal(
        "DEFAULT_SCHEDULE_TO_CLOSE_TIMEOUT_UNDEFINED"
    )

    hsh["scheduleToCloseTimeout"] = "600"
    wfe.schedule_activity_task(123, hsh)
    last_event = wfe.events()[-1]
    last_event.event_type.should.equal("ScheduleActivityTaskFailed")
    last_event.event_attributes["cause"].should.equal(
        "DEFAULT_START_TO_CLOSE_TIMEOUT_UNDEFINED"
    )

    hsh["startToCloseTimeout"] = "600"
    wfe.schedule_activity_task(123, hsh)
    last_event = wfe.events()[-1]
    last_event.event_type.should.equal("ScheduleActivityTaskFailed")
    last_event.event_attributes["cause"].should.equal(
        "DEFAULT_HEARTBEAT_TIMEOUT_UNDEFINED"
    )

    wfe.open_counts["openActivityTasks"].should.equal(0)
    wfe.activity_tasks.should.have.length_of(0)
    wfe.domain.activity_task_lists.should.have.length_of(0)

    hsh["heartbeatTimeout"] = "300"
    wfe.schedule_activity_task(123, hsh)
    last_event = wfe.events()[-1]
    last_event.event_type.should.equal("ActivityTaskScheduled")

    task = wfe.activity_tasks[0]
    wfe.domain.activity_task_lists["foobar"].should.contain(task)
    wfe.open_counts["openDecisionTasks"].should.equal(0)
    wfe.open_counts["openActivityTasks"].should.equal(1)


def test_workflow_execution_schedule_activity_task_failure_triggers_new_decision():
    wfe = make_workflow_execution()
    wfe.start()
    task_token = wfe.decision_tasks[-1].task_token
    wfe.start_decision_task(task_token)
    wfe.complete_decision_task(
        task_token,
        execution_context="free-form execution context",
        decisions=[
            {
                "decisionType": "ScheduleActivityTask",
                "scheduleActivityTaskDecisionAttributes": {
                    "activityId": "my-activity-001",
                    "activityType": {
                        "name": "test-activity-does-not-exist",
                        "version": "v1.2",
                    },
                },
            },
            {
                "decisionType": "ScheduleActivityTask",
                "scheduleActivityTaskDecisionAttributes": {
                    "activityId": "my-activity-001",
                    "activityType": {
                        "name": "test-activity-does-not-exist",
                        "version": "v1.2",
                    },
                },
            },
        ],
    )

    wfe.latest_execution_context.should.equal("free-form execution context")
    wfe.open_counts["openActivityTasks"].should.equal(0)
    wfe.open_counts["openDecisionTasks"].should.equal(1)
    last_events = wfe.events()[-3:]
    last_events[0].event_type.should.equal("ScheduleActivityTaskFailed")
    last_events[1].event_type.should.equal("ScheduleActivityTaskFailed")
    last_events[2].event_type.should.equal("DecisionTaskScheduled")


def test_workflow_execution_schedule_activity_task_with_same_activity_id():
    wfe = make_workflow_execution()

    wfe.schedule_activity_task(123, VALID_ACTIVITY_TASK_ATTRIBUTES)
    wfe.open_counts["openActivityTasks"].should.equal(1)
    last_event = wfe.events()[-1]
    last_event.event_type.should.equal("ActivityTaskScheduled")

    wfe.schedule_activity_task(123, VALID_ACTIVITY_TASK_ATTRIBUTES)
    wfe.open_counts["openActivityTasks"].should.equal(1)
    last_event = wfe.events()[-1]
    last_event.event_type.should.equal("ScheduleActivityTaskFailed")
    last_event.event_attributes["cause"].should.equal("ACTIVITY_ID_ALREADY_IN_USE")


def test_workflow_execution_start_activity_task():
    wfe = make_workflow_execution()
    wfe.schedule_activity_task(123, VALID_ACTIVITY_TASK_ATTRIBUTES)
    task_token = wfe.activity_tasks[-1].task_token
    wfe.start_activity_task(task_token, identity="worker01")
    task = wfe.activity_tasks[-1]
    task.state.should.equal("STARTED")
    wfe.events()[-1].event_type.should.equal("ActivityTaskStarted")
    wfe.events()[-1].event_attributes["identity"].should.equal("worker01")


def test_complete_activity_task():
    wfe = make_workflow_execution()
    wfe.schedule_activity_task(123, VALID_ACTIVITY_TASK_ATTRIBUTES)
    task_token = wfe.activity_tasks[-1].task_token

    wfe.open_counts["openActivityTasks"].should.equal(1)
    wfe.open_counts["openDecisionTasks"].should.equal(0)

    wfe.start_activity_task(task_token, identity="worker01")
    wfe.complete_activity_task(task_token, result="a superb result")

    task = wfe.activity_tasks[-1]
    task.state.should.equal("COMPLETED")
    wfe.events()[-2].event_type.should.equal("ActivityTaskCompleted")
    wfe.events()[-1].event_type.should.equal("DecisionTaskScheduled")

    wfe.open_counts["openActivityTasks"].should.equal(0)
    wfe.open_counts["openDecisionTasks"].should.equal(1)


def test_terminate():
    wfe = make_workflow_execution()
    wfe.schedule_decision_task()
    wfe.terminate()

    wfe.execution_status.should.equal("CLOSED")
    wfe.close_status.should.equal("TERMINATED")
    wfe.close_cause.should.equal("OPERATOR_INITIATED")
    wfe.open_counts["openDecisionTasks"].should.equal(1)

    last_event = wfe.events()[-1]
    last_event.event_type.should.equal("WorkflowExecutionTerminated")
    # take default child_policy if not provided (as here)
    last_event.event_attributes["childPolicy"].should.equal("ABANDON")


def test_first_timeout():
    wfe = make_workflow_execution()
    wfe.first_timeout().should.be.none

    with freeze_time("2015-01-01 12:00:00"):
        wfe.start()
        wfe.first_timeout().should.be.none

    with freeze_time("2015-01-01 14:01"):
        # 2 hours timeout reached
        wfe.first_timeout().should.be.a(Timeout)


# See moto/swf/models/workflow_execution.py "_process_timeouts()" for more
# details
def test_timeouts_are_processed_in_order_and_reevaluated():
    # Let's make a Workflow Execution with the following properties:
    # - execution start to close timeout of 8 mins
    # - (decision) task start to close timeout of 5 mins
    #
    # Now start the workflow execution, and look at the history 15 mins later:
    # - a first decision task is fired just after workflow execution start
    # - the first decision task should have timed out after 5 mins
    # - that fires a new decision task (which we hack to start automatically)
    # - then the workflow timeouts after 8 mins (shows gradual reevaluation)
    # - but the last scheduled decision task should *not* timeout (workflow closed)
    with freeze_time("2015-01-01 12:00:00"):
        wfe = make_workflow_execution(
            execution_start_to_close_timeout=8 * 60, task_start_to_close_timeout=5 * 60
        )
        # decision will automatically start
        wfe = auto_start_decision_tasks(wfe)
        wfe.start()
        event_idx = len(wfe.events())

    with freeze_time("2015-01-01 12:08:00"):
        wfe._process_timeouts()

        event_types = [e.event_type for e in wfe.events()[event_idx:]]
        event_types.should.equal(
            [
                "DecisionTaskTimedOut",
                "DecisionTaskScheduled",
                "DecisionTaskStarted",
                "WorkflowExecutionTimedOut",
            ]
        )
>>>>>>> b8a1f852
<|MERGE_RESOLUTION|>--- conflicted
+++ resolved
@@ -1,506 +1,3 @@
-<<<<<<< HEAD
-from freezegun import freeze_time
-import sure  # noqa
-
-from moto.swf.models import (
-    ActivityType,
-    Timeout,
-    WorkflowType,
-    WorkflowExecution,
-)
-from moto.swf.exceptions import SWFDefaultUndefinedFault
-from ..utils import (
-    auto_start_decision_tasks,
-    get_basic_domain,
-    get_basic_workflow_type,
-    make_workflow_execution,
-)
-
-
-VALID_ACTIVITY_TASK_ATTRIBUTES = {
-    "activityId": "my-activity-001",
-    "activityType": {"name": "test-activity", "version": "v1.1"},
-    "taskList": {"name": "task-list-name"},
-    "scheduleToStartTimeout": "600",
-    "scheduleToCloseTimeout": "600",
-    "startToCloseTimeout": "600",
-    "heartbeatTimeout": "300",
-}
-
-
-def test_workflow_execution_creation():
-    domain = get_basic_domain()
-    wft = get_basic_workflow_type()
-    wfe = WorkflowExecution(domain, wft, "ab1234", child_policy="TERMINATE")
-
-    wfe.domain.should.equal(domain)
-    wfe.workflow_type.should.equal(wft)
-    wfe.child_policy.should.equal("TERMINATE")
-
-
-def test_workflow_execution_creation_child_policy_logic():
-    domain = get_basic_domain()
-
-    WorkflowExecution(
-        domain,
-        WorkflowType(
-            "test-workflow", "v1.0",
-            task_list="queue", default_child_policy="ABANDON",
-            default_execution_start_to_close_timeout="300",
-            default_task_start_to_close_timeout="300",
-        ),
-        "ab1234"
-    ).child_policy.should.equal("ABANDON")
-
-    WorkflowExecution(
-        domain,
-        WorkflowType(
-            "test-workflow", "v1.0", task_list="queue",
-            default_execution_start_to_close_timeout="300",
-            default_task_start_to_close_timeout="300",
-        ),
-        "ab1234",
-        child_policy="REQUEST_CANCEL"
-    ).child_policy.should.equal("REQUEST_CANCEL")
-
-    WorkflowExecution.when.called_with(
-        domain,
-        WorkflowType("test-workflow", "v1.0"), "ab1234"
-    ).should.throw(SWFDefaultUndefinedFault)
-
-
-def test_workflow_execution_string_representation():
-    wfe = make_workflow_execution(child_policy="TERMINATE")
-    str(wfe).should.match(r"^WorkflowExecution\(run_id: .*\)")
-
-
-def test_workflow_execution_generates_a_random_run_id():
-    domain = get_basic_domain()
-    wft = get_basic_workflow_type()
-    wfe1 = WorkflowExecution(domain, wft, "ab1234", child_policy="TERMINATE")
-    wfe2 = WorkflowExecution(domain, wft, "ab1235", child_policy="TERMINATE")
-    wfe1.run_id.should_not.equal(wfe2.run_id)
-
-
-def test_workflow_execution_short_dict_representation():
-    domain = get_basic_domain()
-    wf_type = WorkflowType(
-        "test-workflow", "v1.0",
-        task_list="queue", default_child_policy="ABANDON",
-        default_execution_start_to_close_timeout="300",
-        default_task_start_to_close_timeout="300",
-    )
-    wfe = WorkflowExecution(domain, wf_type, "ab1234")
-
-    sd = wfe.to_short_dict()
-    sd["workflowId"].should.equal("ab1234")
-    sd.should.contain("runId")
-
-
-def test_workflow_execution_medium_dict_representation():
-    domain = get_basic_domain()
-    wf_type = WorkflowType(
-        "test-workflow", "v1.0",
-        task_list="queue", default_child_policy="ABANDON",
-        default_execution_start_to_close_timeout="300",
-        default_task_start_to_close_timeout="300",
-    )
-    wfe = WorkflowExecution(domain, wf_type, "ab1234")
-
-    md = wfe.to_medium_dict()
-    md["execution"].should.equal(wfe.to_short_dict())
-    md["workflowType"].should.equal(wf_type.to_short_dict())
-    md["startTimestamp"].should.be.a('float')
-    md["executionStatus"].should.equal("OPEN")
-    md["cancelRequested"].should.be.falsy
-    md.should_not.contain("tagList")
-
-    wfe.tag_list = ["foo", "bar", "baz"]
-    md = wfe.to_medium_dict()
-    md["tagList"].should.equal(["foo", "bar", "baz"])
-
-
-def test_workflow_execution_full_dict_representation():
-    domain = get_basic_domain()
-    wf_type = WorkflowType(
-        "test-workflow", "v1.0",
-        task_list="queue", default_child_policy="ABANDON",
-        default_execution_start_to_close_timeout="300",
-        default_task_start_to_close_timeout="300",
-    )
-    wfe = WorkflowExecution(domain, wf_type, "ab1234")
-
-    fd = wfe.to_full_dict()
-    fd["executionInfo"].should.equal(wfe.to_medium_dict())
-    fd["openCounts"]["openTimers"].should.equal(0)
-    fd["openCounts"]["openDecisionTasks"].should.equal(0)
-    fd["openCounts"]["openActivityTasks"].should.equal(0)
-    fd["executionConfiguration"].should.equal({
-        "childPolicy": "ABANDON",
-        "executionStartToCloseTimeout": "300",
-        "taskList": {"name": "queue"},
-        "taskStartToCloseTimeout": "300",
-    })
-
-
-def test_workflow_execution_list_dict_representation():
-    domain = get_basic_domain()
-    wf_type = WorkflowType(
-        'test-workflow', 'v1.0',
-        task_list='queue', default_child_policy='ABANDON',
-        default_execution_start_to_close_timeout='300',
-        default_task_start_to_close_timeout='300',
-    )
-    wfe = WorkflowExecution(domain, wf_type, 'ab1234')
-
-    ld = wfe.to_list_dict()
-    ld['workflowType']['version'].should.equal('v1.0')
-    ld['workflowType']['name'].should.equal('test-workflow')
-    ld['executionStatus'].should.equal('OPEN')
-    ld['execution']['workflowId'].should.equal('ab1234')
-    ld['execution'].should.contain('runId')
-    ld['cancelRequested'].should.be.false
-    ld.should.contain('startTimestamp')
-
-
-def test_workflow_execution_schedule_decision_task():
-    wfe = make_workflow_execution()
-    wfe.open_counts["openDecisionTasks"].should.equal(0)
-    wfe.schedule_decision_task()
-    wfe.open_counts["openDecisionTasks"].should.equal(1)
-
-
-def test_workflow_execution_start_decision_task():
-    wfe = make_workflow_execution()
-    wfe.schedule_decision_task()
-    dt = wfe.decision_tasks[0]
-    wfe.start_decision_task(dt.task_token, identity="srv01")
-    dt = wfe.decision_tasks[0]
-    dt.state.should.equal("STARTED")
-    wfe.events()[-1].event_type.should.equal("DecisionTaskStarted")
-    wfe.events()[-1].event_attributes["identity"].should.equal("srv01")
-
-
-def test_workflow_execution_history_events_ids():
-    wfe = make_workflow_execution()
-    wfe._add_event("WorkflowExecutionStarted")
-    wfe._add_event("DecisionTaskScheduled")
-    wfe._add_event("DecisionTaskStarted")
-    ids = [evt.event_id for evt in wfe.events()]
-    ids.should.equal([1, 2, 3])
-
-
-@freeze_time("2015-01-01 12:00:00")
-def test_workflow_execution_start():
-    wfe = make_workflow_execution()
-    wfe.events().should.equal([])
-
-    wfe.start()
-    wfe.start_timestamp.should.equal(1420113600.0)
-    wfe.events().should.have.length_of(2)
-    wfe.events()[0].event_type.should.equal("WorkflowExecutionStarted")
-    wfe.events()[1].event_type.should.equal("DecisionTaskScheduled")
-
-
-@freeze_time("2015-01-02 12:00:00")
-def test_workflow_execution_complete():
-    wfe = make_workflow_execution()
-    wfe.complete(123, result="foo")
-
-    wfe.execution_status.should.equal("CLOSED")
-    wfe.close_status.should.equal("COMPLETED")
-    wfe.close_timestamp.should.equal(1420200000.0)
-    wfe.events()[-1].event_type.should.equal("WorkflowExecutionCompleted")
-    wfe.events()[-1].event_attributes["decisionTaskCompletedEventId"].should.equal(123)
-    wfe.events()[-1].event_attributes["result"].should.equal("foo")
-
-
-@freeze_time("2015-01-02 12:00:00")
-def test_workflow_execution_fail():
-    wfe = make_workflow_execution()
-    wfe.fail(123, details="some details", reason="my rules")
-
-    wfe.execution_status.should.equal("CLOSED")
-    wfe.close_status.should.equal("FAILED")
-    wfe.close_timestamp.should.equal(1420200000.0)
-    wfe.events()[-1].event_type.should.equal("WorkflowExecutionFailed")
-    wfe.events()[-1].event_attributes["decisionTaskCompletedEventId"].should.equal(123)
-    wfe.events()[-1].event_attributes["details"].should.equal("some details")
-    wfe.events()[-1].event_attributes["reason"].should.equal("my rules")
-
-
-@freeze_time("2015-01-01 12:00:00")
-def test_workflow_execution_schedule_activity_task():
-    wfe = make_workflow_execution()
-    wfe.latest_activity_task_timestamp.should.be.none
-
-    wfe.schedule_activity_task(123, VALID_ACTIVITY_TASK_ATTRIBUTES)
-
-    wfe.latest_activity_task_timestamp.should.equal(1420113600.0)
-
-    wfe.open_counts["openActivityTasks"].should.equal(1)
-    last_event = wfe.events()[-1]
-    last_event.event_type.should.equal("ActivityTaskScheduled")
-    last_event.event_attributes[
-        "decisionTaskCompletedEventId"].should.equal(123)
-    last_event.event_attributes["taskList"][
-        "name"].should.equal("task-list-name")
-
-    wfe.activity_tasks.should.have.length_of(1)
-    task = wfe.activity_tasks[0]
-    task.activity_id.should.equal("my-activity-001")
-    task.activity_type.name.should.equal("test-activity")
-    wfe.domain.activity_task_lists["task-list-name"].should.contain(task)
-
-
-def test_workflow_execution_schedule_activity_task_without_task_list_should_take_default():
-    wfe = make_workflow_execution()
-    wfe.domain.add_type(
-        ActivityType("test-activity", "v1.2", task_list="foobar")
-    )
-    wfe.schedule_activity_task(123, {
-        "activityId": "my-activity-001",
-        "activityType": {"name": "test-activity", "version": "v1.2"},
-        "scheduleToStartTimeout": "600",
-        "scheduleToCloseTimeout": "600",
-        "startToCloseTimeout": "600",
-        "heartbeatTimeout": "300",
-    })
-
-    wfe.open_counts["openActivityTasks"].should.equal(1)
-    last_event = wfe.events()[-1]
-    last_event.event_type.should.equal("ActivityTaskScheduled")
-    last_event.event_attributes["taskList"]["name"].should.equal("foobar")
-
-    task = wfe.activity_tasks[0]
-    wfe.domain.activity_task_lists["foobar"].should.contain(task)
-
-
-def test_workflow_execution_schedule_activity_task_should_fail_if_wrong_attributes():
-    wfe = make_workflow_execution()
-    at = ActivityType("test-activity", "v1.1")
-    at.status = "DEPRECATED"
-    wfe.domain.add_type(at)
-    wfe.domain.add_type(ActivityType("test-activity", "v1.2"))
-
-    hsh = {
-        "activityId": "my-activity-001",
-        "activityType": {"name": "test-activity-does-not-exists", "version": "v1.1"},
-    }
-
-    wfe.schedule_activity_task(123, hsh)
-    last_event = wfe.events()[-1]
-    last_event.event_type.should.equal("ScheduleActivityTaskFailed")
-    last_event.event_attributes["cause"].should.equal(
-        "ACTIVITY_TYPE_DOES_NOT_EXIST")
-
-    hsh["activityType"]["name"] = "test-activity"
-    wfe.schedule_activity_task(123, hsh)
-    last_event = wfe.events()[-1]
-    last_event.event_type.should.equal("ScheduleActivityTaskFailed")
-    last_event.event_attributes["cause"].should.equal(
-        "ACTIVITY_TYPE_DEPRECATED")
-
-    hsh["activityType"]["version"] = "v1.2"
-    wfe.schedule_activity_task(123, hsh)
-    last_event = wfe.events()[-1]
-    last_event.event_type.should.equal("ScheduleActivityTaskFailed")
-    last_event.event_attributes["cause"].should.equal(
-        "DEFAULT_TASK_LIST_UNDEFINED")
-
-    hsh["taskList"] = {"name": "foobar"}
-    wfe.schedule_activity_task(123, hsh)
-    last_event = wfe.events()[-1]
-    last_event.event_type.should.equal("ScheduleActivityTaskFailed")
-    last_event.event_attributes["cause"].should.equal(
-        "DEFAULT_SCHEDULE_TO_START_TIMEOUT_UNDEFINED")
-
-    hsh["scheduleToStartTimeout"] = "600"
-    wfe.schedule_activity_task(123, hsh)
-    last_event = wfe.events()[-1]
-    last_event.event_type.should.equal("ScheduleActivityTaskFailed")
-    last_event.event_attributes["cause"].should.equal(
-        "DEFAULT_SCHEDULE_TO_CLOSE_TIMEOUT_UNDEFINED")
-
-    hsh["scheduleToCloseTimeout"] = "600"
-    wfe.schedule_activity_task(123, hsh)
-    last_event = wfe.events()[-1]
-    last_event.event_type.should.equal("ScheduleActivityTaskFailed")
-    last_event.event_attributes["cause"].should.equal(
-        "DEFAULT_START_TO_CLOSE_TIMEOUT_UNDEFINED")
-
-    hsh["startToCloseTimeout"] = "600"
-    wfe.schedule_activity_task(123, hsh)
-    last_event = wfe.events()[-1]
-    last_event.event_type.should.equal("ScheduleActivityTaskFailed")
-    last_event.event_attributes["cause"].should.equal(
-        "DEFAULT_HEARTBEAT_TIMEOUT_UNDEFINED")
-
-    wfe.open_counts["openActivityTasks"].should.equal(0)
-    wfe.activity_tasks.should.have.length_of(0)
-    wfe.domain.activity_task_lists.should.have.length_of(0)
-
-    hsh["heartbeatTimeout"] = "300"
-    wfe.schedule_activity_task(123, hsh)
-    last_event = wfe.events()[-1]
-    last_event.event_type.should.equal("ActivityTaskScheduled")
-
-    task = wfe.activity_tasks[0]
-    wfe.domain.activity_task_lists["foobar"].should.contain(task)
-    wfe.open_counts["openDecisionTasks"].should.equal(0)
-    wfe.open_counts["openActivityTasks"].should.equal(1)
-
-
-def test_workflow_execution_schedule_activity_task_failure_triggers_new_decision():
-    wfe = make_workflow_execution()
-    wfe.start()
-    task_token = wfe.decision_tasks[-1].task_token
-    wfe.start_decision_task(task_token)
-    wfe.complete_decision_task(
-        task_token,
-        execution_context="free-form execution context",
-        decisions=[
-            {
-                "decisionType": "ScheduleActivityTask",
-                "scheduleActivityTaskDecisionAttributes": {
-                    "activityId": "my-activity-001",
-                    "activityType": {
-                        "name": "test-activity-does-not-exist",
-                        "version": "v1.2"
-                    },
-                }
-            },
-            {
-                "decisionType": "ScheduleActivityTask",
-                "scheduleActivityTaskDecisionAttributes": {
-                    "activityId": "my-activity-001",
-                    "activityType": {
-                        "name": "test-activity-does-not-exist",
-                        "version": "v1.2"
-                    },
-                }
-            },
-        ])
-
-    wfe.latest_execution_context.should.equal("free-form execution context")
-    wfe.open_counts["openActivityTasks"].should.equal(0)
-    wfe.open_counts["openDecisionTasks"].should.equal(1)
-    last_events = wfe.events()[-3:]
-    last_events[0].event_type.should.equal("ScheduleActivityTaskFailed")
-    last_events[1].event_type.should.equal("ScheduleActivityTaskFailed")
-    last_events[2].event_type.should.equal("DecisionTaskScheduled")
-
-
-def test_workflow_execution_schedule_activity_task_with_same_activity_id():
-    wfe = make_workflow_execution()
-
-    wfe.schedule_activity_task(123, VALID_ACTIVITY_TASK_ATTRIBUTES)
-    wfe.open_counts["openActivityTasks"].should.equal(1)
-    last_event = wfe.events()[-1]
-    last_event.event_type.should.equal("ActivityTaskScheduled")
-
-    wfe.schedule_activity_task(123, VALID_ACTIVITY_TASK_ATTRIBUTES)
-    wfe.open_counts["openActivityTasks"].should.equal(1)
-    last_event = wfe.events()[-1]
-    last_event.event_type.should.equal("ScheduleActivityTaskFailed")
-    last_event.event_attributes["cause"].should.equal(
-        "ACTIVITY_ID_ALREADY_IN_USE")
-
-
-def test_workflow_execution_start_activity_task():
-    wfe = make_workflow_execution()
-    wfe.schedule_activity_task(123, VALID_ACTIVITY_TASK_ATTRIBUTES)
-    task_token = wfe.activity_tasks[-1].task_token
-    wfe.start_activity_task(task_token, identity="worker01")
-    task = wfe.activity_tasks[-1]
-    task.state.should.equal("STARTED")
-    wfe.events()[-1].event_type.should.equal("ActivityTaskStarted")
-    wfe.events()[-1].event_attributes["identity"].should.equal("worker01")
-
-
-def test_complete_activity_task():
-    wfe = make_workflow_execution()
-    wfe.schedule_activity_task(123, VALID_ACTIVITY_TASK_ATTRIBUTES)
-    task_token = wfe.activity_tasks[-1].task_token
-
-    wfe.open_counts["openActivityTasks"].should.equal(1)
-    wfe.open_counts["openDecisionTasks"].should.equal(0)
-
-    wfe.start_activity_task(task_token, identity="worker01")
-    wfe.complete_activity_task(task_token, result="a superb result")
-
-    task = wfe.activity_tasks[-1]
-    task.state.should.equal("COMPLETED")
-    wfe.events()[-2].event_type.should.equal("ActivityTaskCompleted")
-    wfe.events()[-1].event_type.should.equal("DecisionTaskScheduled")
-
-    wfe.open_counts["openActivityTasks"].should.equal(0)
-    wfe.open_counts["openDecisionTasks"].should.equal(1)
-
-
-def test_terminate():
-    wfe = make_workflow_execution()
-    wfe.schedule_decision_task()
-    wfe.terminate()
-
-    wfe.execution_status.should.equal("CLOSED")
-    wfe.close_status.should.equal("TERMINATED")
-    wfe.close_cause.should.equal("OPERATOR_INITIATED")
-    wfe.open_counts["openDecisionTasks"].should.equal(1)
-
-    last_event = wfe.events()[-1]
-    last_event.event_type.should.equal("WorkflowExecutionTerminated")
-    # take default child_policy if not provided (as here)
-    last_event.event_attributes["childPolicy"].should.equal("ABANDON")
-
-
-def test_first_timeout():
-    wfe = make_workflow_execution()
-    wfe.first_timeout().should.be.none
-
-    with freeze_time("2015-01-01 12:00:00"):
-        wfe.start()
-        wfe.first_timeout().should.be.none
-
-    with freeze_time("2015-01-01 14:01"):
-        # 2 hours timeout reached
-        wfe.first_timeout().should.be.a(Timeout)
-
-
-# See moto/swf/models/workflow_execution.py "_process_timeouts()" for more
-# details
-def test_timeouts_are_processed_in_order_and_reevaluated():
-    # Let's make a Workflow Execution with the following properties:
-    # - execution start to close timeout of 8 mins
-    # - (decision) task start to close timeout of 5 mins
-    #
-    # Now start the workflow execution, and look at the history 15 mins later:
-    # - a first decision task is fired just after workflow execution start
-    # - the first decision task should have timed out after 5 mins
-    # - that fires a new decision task (which we hack to start automatically)
-    # - then the workflow timeouts after 8 mins (shows gradual reevaluation)
-    # - but the last scheduled decision task should *not* timeout (workflow closed)
-    with freeze_time("2015-01-01 12:00:00"):
-        wfe = make_workflow_execution(
-            execution_start_to_close_timeout=8 * 60,
-            task_start_to_close_timeout=5 * 60,
-        )
-        # decision will automatically start
-        wfe = auto_start_decision_tasks(wfe)
-        wfe.start()
-        event_idx = len(wfe.events())
-
-    with freeze_time("2015-01-01 12:08:00"):
-        wfe._process_timeouts()
-
-        event_types = [e.event_type for e in wfe.events()[event_idx:]]
-        event_types.should.equal([
-            "DecisionTaskTimedOut",
-            "DecisionTaskScheduled",
-            "DecisionTaskStarted",
-            "WorkflowExecutionTimedOut",
-        ])
-=======
 from freezegun import freeze_time
 import sure  # noqa
 
@@ -1010,5 +507,4 @@
                 "DecisionTaskStarted",
                 "WorkflowExecutionTimedOut",
             ]
-        )
->>>>>>> b8a1f852
+        )