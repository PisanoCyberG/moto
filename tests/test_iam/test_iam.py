--- conflicted
+++ resolved
@@ -370,17 +370,6 @@
     conn = boto3.client('iam', region_name='us-east-1')
     conn.create_policy(
         PolicyName="TestCreateManyPolicyVersions",
-<<<<<<< HEAD
-        PolicyDocument='{"some":"policy"}')
-    for _ in range(0, 4):
-        conn.create_policy_version(
-            PolicyArn="arn:aws:iam::123456789012:policy/TestCreateManyPolicyVersions",
-            PolicyDocument='{"some":"policy"}')
-    with assert_raises(ClientError):
-        conn.create_policy_version(
-            PolicyArn="arn:aws:iam::123456789012:policy/TestCreateManyPolicyVersions",
-            PolicyDocument='{"some":"policy"}')
-=======
         PolicyDocument=MOCK_POLICY)
     for _ in range(0, 4):
         conn.create_policy_version(
@@ -390,7 +379,6 @@
         conn.create_policy_version(
             PolicyArn="arn:aws:iam::123456789012:policy/TestCreateManyPolicyVersions",
             PolicyDocument=MOCK_POLICY)
->>>>>>> ac338453
 
 
 @mock_iam
@@ -398,24 +386,6 @@
     conn = boto3.client('iam', region_name='us-east-1')
     conn.create_policy(
         PolicyName="TestSetDefaultPolicyVersion",
-<<<<<<< HEAD
-        PolicyDocument='{"first":"policy"}')
-    conn.create_policy_version(
-        PolicyArn="arn:aws:iam::123456789012:policy/TestSetDefaultPolicyVersion",
-        PolicyDocument='{"second":"policy"}',
-        SetAsDefault=True)
-    conn.create_policy_version(
-        PolicyArn="arn:aws:iam::123456789012:policy/TestSetDefaultPolicyVersion",
-        PolicyDocument='{"third":"policy"}',
-        SetAsDefault=True)
-    versions = conn.list_policy_versions(
-        PolicyArn="arn:aws:iam::123456789012:policy/TestSetDefaultPolicyVersion")
-    versions.get('Versions')[0].get('Document').should.equal({'first': 'policy'})
-    versions.get('Versions')[0].get('IsDefaultVersion').shouldnt.be.ok
-    versions.get('Versions')[1].get('Document').should.equal({'second': 'policy'})
-    versions.get('Versions')[1].get('IsDefaultVersion').shouldnt.be.ok
-    versions.get('Versions')[2].get('Document').should.equal({'third': 'policy'})
-=======
         PolicyDocument=MOCK_POLICY)
     conn.create_policy_version(
         PolicyArn="arn:aws:iam::123456789012:policy/TestSetDefaultPolicyVersion",
@@ -432,7 +402,6 @@
     versions.get('Versions')[1].get('Document').should.equal(json.loads(MOCK_POLICY_2))
     versions.get('Versions')[1].get('IsDefaultVersion').shouldnt.be.ok
     versions.get('Versions')[2].get('Document').should.equal(json.loads(MOCK_POLICY_3))
->>>>>>> ac338453
     versions.get('Versions')[2].get('IsDefaultVersion').should.be.ok
 
 
@@ -564,17 +533,10 @@
     conn = boto3.client('iam', region_name='us-east-1')
     conn.create_policy(
         PolicyName="TestDeletePolicyVersion",
-<<<<<<< HEAD
-        PolicyDocument='{"first":"policy"}')
-    conn.create_policy_version(
-        PolicyArn="arn:aws:iam::123456789012:policy/TestDeletePolicyVersion",
-        PolicyDocument='{"second":"policy"}')
-=======
         PolicyDocument=MOCK_POLICY)
     conn.create_policy_version(
         PolicyArn="arn:aws:iam::123456789012:policy/TestDeletePolicyVersion",
         PolicyDocument=MOCK_POLICY_2)
->>>>>>> ac338453
     with assert_raises(ClientError):
         conn.delete_policy_version(
             PolicyArn="arn:aws:iam::123456789012:policy/TestDeletePolicyVersion",
